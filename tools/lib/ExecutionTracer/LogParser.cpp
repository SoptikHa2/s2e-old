--- conflicted
+++ resolved
@@ -90,15 +90,10 @@
 {
     m_cachedProcessor = NULL;
     m_cachedState = NULL;
-    m_memoryFile = NULL;
 }
 
 LogParser::~LogParser()
 {
-<<<<<<< HEAD
-    delete m_memoryFile;
-=======
-
     LogFiles::iterator it;
     for(it=m_files.begin(); it != m_files.end(); ++it) {
         LogFile &file = *it;
@@ -112,7 +107,6 @@
         }
         #endif
     }
->>>>>>> 8321ce6e
 }
 
 
@@ -130,16 +124,6 @@
 
 bool LogParser::parse(const std::string &fileName)
 {
-<<<<<<< HEAD
-    m_memoryFile = new MemoryFile(fileName);
-    m_size = m_memoryFile->getSize();
-    m_File = m_memoryFile->getBuffer();
-    if (!m_File) {
-        return false;
-    }
-
-    m_ItemOffsets.clear();
-=======
     LogFile element;
 
 #ifdef _WIN32
@@ -195,7 +179,6 @@
 
 #endif
 
->>>>>>> 8321ce6e
 
     uint64_t currentOffset = 0;
     unsigned currentItem = m_ItemAddresses.size();
