--- conflicted
+++ resolved
@@ -312,11 +312,7 @@
                 assert(false && "Trace is broken");
             }
             #ifdef DEBUG_PB
-<<<<<<< HEAD
-            std::cout << "T: " << (unsigned)hdr.type << std::endl;
-=======
             //std::cout << "T: " << (unsigned)hdr.type << std::endl;
->>>>>>> 9c5b9d22
             #endif
             assert(hdr.stateId == seg->getStateId());
             processItem(s, hdr, data);
