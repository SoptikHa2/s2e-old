--- conflicted
+++ resolved
@@ -139,13 +139,10 @@
         struct TranslationBlock* tb, uint64_t pc,
         int jump_type);
 
-<<<<<<< HEAD
-=======
 void s2e_on_translate_register_access(
         struct TranslationBlock *tb, uint64_t pc,
         uint64_t readMask, uint64_t writeMask, int isMemoryAccess);
 
->>>>>>> 9c5b9d22
 void s2e_on_exception(unsigned intNb);
 
 /** Called on memory accesses from generated code */
@@ -253,9 +250,6 @@
     in order to update tb->s2e_tb->llvm_function */
 void s2e_set_tb_function(struct S2E* s2e, struct TranslationBlock *tb);
 
-<<<<<<< HEAD
-uintptr_t s2e_qemu_tb_exec(struct CPUX86State* env, struct TranslationBlock *tb);
-=======
 void s2e_flush_tlb_cache(void);
 void s2e_flush_tlb_cache_page(void *objectState, int mmu_idx, int index);
 
@@ -263,7 +257,6 @@
         struct S2E* s2e,
         struct S2EExecutionState* state,
         struct TranslationBlock* tb);
->>>>>>> 9c5b9d22
 
 /* Called by QEMU when execution is aborted using longjmp */
 void s2e_qemu_cleanup_tb_exec(
