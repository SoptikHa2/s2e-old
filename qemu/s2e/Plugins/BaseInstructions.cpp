/*
 * S2E Selective Symbolic Execution Framework
 *
 * Copyright (c) 2010, Dependable Systems Laboratory, EPFL
 * All rights reserved.
 *
 * Redistribution and use in source and binary forms, with or without
 * modification, are permitted provided that the following conditions are met:
 *     * Redistributions of source code must retain the above copyright
 *       notice, this list of conditions and the following disclaimer.
 *     * Redistributions in binary form must reproduce the above copyright
 *       notice, this list of conditions and the following disclaimer in the
 *       documentation and/or other materials provided with the distribution.
 *     * Neither the name of the Dependable Systems Laboratory, EPFL nor the
 *       names of its contributors may be used to endorse or promote products
 *       derived from this software without specific prior written permission.
 *
 * THIS SOFTWARE IS PROVIDED BY THE COPYRIGHT HOLDERS AND CONTRIBUTORS "AS IS" AND
 * ANY EXPRESS OR IMPLIED WARRANTIES, INCLUDING, BUT NOT LIMITED TO, THE IMPLIED
 * WARRANTIES OF MERCHANTABILITY AND FITNESS FOR A PARTICULAR PURPOSE ARE
 * DISCLAIMED. IN NO EVENT SHALL THE DEPENDABLE SYSTEMS LABORATORY, EPFL BE LIABLE
 * FOR ANY DIRECT, INDIRECT, INCIDENTAL, SPECIAL, EXEMPLARY, OR CONSEQUENTIAL DAMAGES
 * (INCLUDING, BUT NOT LIMITED TO, PROCUREMENT OF SUBSTITUTE GOODS OR SERVICES;
 * LOSS OF USE, DATA, OR PROFITS; OR BUSINESS INTERRUPTION) HOWEVER CAUSED AND
 * ON ANY THEORY OF LIABILITY, WHETHER IN CONTRACT, STRICT LIABILITY, OR TORT
 * (INCLUDING NEGLIGENCE OR OTHERWISE) ARISING IN ANY WAY OUT OF THE USE OF THIS
 * SOFTWARE, EVEN IF ADVISED OF THE POSSIBILITY OF SUCH DAMAGE.
 *
 * Currently maintained by:
 *    Vitaly Chipounov <vitaly.chipounov@epfl.ch>
 *    Volodymyr Kuznetsov <vova.kuznetsov@epfl.ch>
 *
 * All contributors are listed in S2E-AUTHORS file.
 *
 */

extern "C" {
#include "config.h"
#include "qemu-common.h"
}

#ifdef CONFIG_WIN32
#include <windows.h>
#endif

#include "BaseInstructions.h"
#include <s2e/S2E.h>
#include <s2e/Database.h>
#include <s2e/S2EExecutor.h>
#include <s2e/S2EExecutionState.h>
#include <s2e/ConfigFile.h>
#include <s2e/Utils.h>

#include <iostream>
#include <sstream>

#include <llvm/Support/TimeValue.h>
#include <klee/Searcher.h>
#include <klee/Solver.h>

namespace s2e {
namespace plugins {

using namespace std;
using namespace klee;

S2E_DEFINE_PLUGIN(BaseInstructions, "Default set of custom instructions plugin", "",);

void BaseInstructions::initialize()
{
    s2e()->getCorePlugin()->onCustomInstruction.connect(
            sigc::mem_fun(*this, &BaseInstructions::onCustomInstruction));

}

void BaseInstructions::makeSymbolic(S2EExecutionState *state)
{
    uint32_t address, size, name; // XXX
    bool ok = true;
    ok &= state->readCpuRegisterConcrete(CPU_OFFSET(regs[R_EAX]),
                                         &address, 4);
    ok &= state->readCpuRegisterConcrete(CPU_OFFSET(regs[R_EBX]),
                                         &size, 4);
    ok &= state->readCpuRegisterConcrete(CPU_OFFSET(regs[R_ECX]),
                                         &name, 4);

    if(!ok) {
        s2e()->getWarningsStream(state)
            << "ERROR: symbolic argument was passed to s2e_op "
               " insert_symbolic opcode" << std::endl;
        return;
    }

    std::string nameStr = "unnamed";
    if(name && !state->readString(name, nameStr)) {
        s2e()->getWarningsStream(state)
                << "Error reading string from the guest\n";
    }

    s2e()->getMessagesStream(state)
            << "Inserting symbolic data at " << hexval(address)
            << " of size " << hexval(size)
            << " with name '" << nameStr << "'" << std::endl;

    vector<ref<Expr> > symb = state->createSymbolicArray(size, nameStr);
    for(unsigned i = 0; i < size; ++i) {
        if(!state->writeMemory8(address + i, symb[i])) {
            s2e()->getWarningsStream(state)
                << "Can not insert symbolic value"
                << " at " << hexval(address + i)
                << ": can not write to memory" << std::endl;
        }
    }
}

void BaseInstructions::isSymbolic(S2EExecutionState *state)
{
    uint32_t address;
    uint32_t result;
    char buf;
    bool ok = true;
    ok &= state->readCpuRegisterConcrete(CPU_OFFSET(regs[R_ECX]),
                                         &address, 4);

    if(!ok) {
        s2e()->getWarningsStream(state)
            << "ERROR: symbolic argument was passed to s2e_op is_symbolic"
            << std::endl;
        return;
    }

    s2e()->getMessagesStream(state)
            << "Testing whether data at " << hexval(address)
            << " is symbolic:";

    // readMemoryConcrete fails if the value is symbolic
    result = !state->readMemoryConcrete(address, &buf, 1);
    s2e()->getMessagesStream(state)
            << (result ? " true" : " false") << endl;
    state->writeCpuRegisterConcrete(CPU_OFFSET(regs[R_EAX]), &result, 4);
}

void BaseInstructions::killState(S2EExecutionState *state)
{
    std::string message;
    uint32_t messagePtr;
    bool ok = true;
    klee::ref<klee::Expr> status = state->readCpuRegister(CPU_OFFSET(regs[R_EAX]), klee::Expr::Int32);
    ok &= state->readCpuRegisterConcrete(CPU_OFFSET(regs[R_EBX]), &messagePtr, 4);

    if (!ok) {
        s2e()->getWarningsStream(state)
            << "ERROR: symbolic argument was passed to s2e_kill_state "
            << std::endl;
    } else {
        message="<NO MESSAGE>";
        if(!messagePtr || !state->readString(messagePtr, message)) {
            s2e()->getWarningsStream(state)
                << "Error reading file name string from the guest" << std::endl;
        }
    }

    //Kill the current state
    s2e()->getMessagesStream(state) << "Killing state "  << state->getID() << std::endl;
    std::ostringstream os;
    os << "State was terminated by opcode\n"
       << "            message: \"" << message << "\"\n"
       << "            status: " << status;
    s2e()->getExecutor()->terminateStateEarly(*state, os.str());
}

void BaseInstructions::printExpression(S2EExecutionState *state)
{
    //Print the expression
    uint32_t name; //xxx
    bool ok = true;
    ref<Expr> val = state->readCpuRegister(offsetof(CPUX86State, regs[R_EAX]), klee::Expr::Int32);
    ok &= state->readCpuRegisterConcrete(CPU_OFFSET(regs[R_ECX]),
                                         &name, 4);

    if(!ok) {
        s2e()->getWarningsStream(state)
            << "ERROR: symbolic argument was passed to s2e_op "
               "print_expression opcode" << std::endl;
        return;
    }

    std::string nameStr = "<NO NAME>";
    if(name && !state->readString(name, nameStr)) {
        s2e()->getWarningsStream(state)
                << "Error reading string from the guest\n";
    }


    s2e()->getMessagesStream() << "SymbExpression " << nameStr << " - "
            <<val << std::endl;
}

void BaseInstructions::printMemory(S2EExecutionState *state)
{
    uint32_t address, size, name; // XXX should account for 64 bits archs
    bool ok = true;
    ok &= state->readCpuRegisterConcrete(CPU_OFFSET(regs[R_EAX]),
                                         &address, 4);
    ok &= state->readCpuRegisterConcrete(CPU_OFFSET(regs[R_EBX]),
                                         &size, 4);
    ok &= state->readCpuRegisterConcrete(CPU_OFFSET(regs[R_ECX]),
                                         &name, 4);

    if(!ok) {
        s2e()->getWarningsStream(state)
            << "ERROR: symbolic argument was passed to s2e_op "
               "print_expression opcode" << std::endl;
        return;
    }

    std::string nameStr = "<NO NAME>";
    if(name && !state->readString(name, nameStr)) {
        s2e()->getWarningsStream(state)
                << "Error reading string from the guest\n";
    }

    s2e()->getMessagesStream() << "Symbolic memory dump of " << nameStr << std::endl;

    for (uint32_t i=0; i<size; ++i) {

        s2e()->getMessagesStream() << std::hex << "0x" << std::setw(8) << (address+i) << ": " << std::dec;
        ref<Expr> res = state->readMemory8(address+i);
        if (res.isNull()) {
            s2e()->getMessagesStream() << "Invalid pointer" << std::endl;
        }else {
            s2e()->getMessagesStream() << res << std::endl;
        }
    }
}


void BaseInstructions::concretize(S2EExecutionState *state, bool addConstraint)
{
    uint32_t address, size;

    bool ok = true;
    ok &= state->readCpuRegisterConcrete(CPU_OFFSET(regs[R_EAX]),
                                         &address, 4);
    ok &= state->readCpuRegisterConcrete(CPU_OFFSET(regs[R_EBX]),
                                         &size, 4);

    if(!ok) {
        s2e()->getWarningsStream(state)
            << "ERROR: symbolic argument was passed to s2e_op "
               " get_example opcode" << std::endl;
        return;
    }

    for(unsigned i = 0; i < size; ++i) {
        ref<Expr> expr = state->readMemory8(address + i);
        if(!expr.isNull()) {
            if(addConstraint) { /* concretize */
                expr = s2e()->getExecutor()->toConstant(*state, expr, "request from guest");
            } else { /* example */
                expr = s2e()->getExecutor()->toConstantSilent(*state, expr);
            }

            if(!state->writeMemory(address + i, expr)) {
                s2e()->getWarningsStream(state)
                    << "Can not write to memory"
                    << " at " << hexval(address + i) << std::endl;
            }
        } else {
            s2e()->getWarningsStream(state)
                << "Can not read from memory"
                << " at " << hexval(address + i) << std::endl;
        }
    }
}

void BaseInstructions::sleep(S2EExecutionState *state)
{
    uint32_t duration = 0;
    state->readCpuRegisterConcrete(CPU_OFFSET(regs[R_EAX]), &duration, sizeof(uint32_t));
    s2e()->getDebugStream() << "Sleeping " << std::dec << duration << " seconds" << std::endl;

    llvm::sys::TimeValue startTime = llvm::sys::TimeValue::now();

    while (llvm::sys::TimeValue::now().seconds() - startTime.seconds() < duration) {
        #ifdef _WIN32
        Sleep(1000);
        #else
        ::sleep(1);
        #endif
    }
}

void BaseInstructions::printMessage(S2EExecutionState *state, bool isWarning)
{
    uint32_t address = 0; //XXX
    bool ok = state->readCpuRegisterConcrete(CPU_OFFSET(regs[R_EAX]),
                                                &address, 4);
    if(!ok) {
        s2e()->getWarningsStream(state)
            << "ERROR: symbolic argument was passed to s2e_op "
               " message opcode" << std::endl;
        return;
    }

    std::string str="";
    if(!address || !state->readString(address, str)) {
        s2e()->getWarningsStream(state)
                << "Error reading string message from the guest at address 0x"
                << std::hex << address
                << std::endl;
    } else {
        ostream *stream;
        if(isWarning)
            stream = &s2e()->getWarningsStream(state);
        else
            stream = &s2e()->getMessagesStream(state);
        (*stream) << "Message from guest (0x" << std::hex << address <<
                "): " <<  str << std::endl;
    }
}

/** Handle s2e_op instruction. Instructions:
    0f 3f XX XX XX XX XX XX XX XX
    XX: opcode
 */
void BaseInstructions::handleBuiltInOps(S2EExecutionState* state, uint64_t opcode)
{
    switch((opcode>>8) & 0xFF) {
        case 0: { /* s2e_check */
                uint32_t v = 1;
                state->writeCpuRegisterConcrete(CPU_OFFSET(regs[R_EAX]), &v, 4);
            }
            break;
        case 1: state->enableSymbolicExecution(); break;
        case 2: state->disableSymbolicExecution(); break;

<<<<<<< HEAD
        case 3: { /* make_symbolic */
            uint32_t address, size, name; // XXX
            bool ok = true;
            ok &= state->readCpuRegisterConcrete(CPU_OFFSET(regs[R_EAX]),
                                                 &address, 4);
            ok &= state->readCpuRegisterConcrete(CPU_OFFSET(regs[R_EBX]),
                                                 &size, 4);
            ok &= state->readCpuRegisterConcrete(CPU_OFFSET(regs[R_ECX]),
                                                 &name, 4);

            if(!ok) {
                s2e()->getWarningsStream(state)
                    << "ERROR: symbolic argument was passed to s2e_op "
                       " insert_symbolic opcode\n";
                break;
            }

            std::string nameStr;
            if(!name || !state->readString(name, nameStr)) {
                s2e()->getWarningsStream(state)
                        << "Error reading string from the guest\n";
                nameStr = "defstr";
            }

            s2e()->getMessagesStream(state)
                    << "Inserting symbolic data at " << hexval(address)
                    << " of size " << hexval(size)
                    << " with name '" << nameStr << "'\n";

            vector<ref<Expr> > symb = state->createSymbolicArray(size, nameStr);
            for(unsigned i = 0; i < size; ++i) {
                if(!state->writeMemory8(address + i, symb[i])) {
                    s2e()->getWarningsStream(state)
                        << "Can not insert symbolic value"
                        << " at " << hexval(address + i)
                        << ": can not write to memory\n";
                }
            }
=======
        case 3: { /* s2e_make_symbolic */
            makeSymbolic(state);
>>>>>>> 9c5b9d22
            break;
        }

        case 4: { /* s2e_is_symbolic */
            isSymbolic(state);
            break;
        }

<<<<<<< HEAD
        case 6:
            {
                std::string message;
                uint32_t messagePtr;
                bool ok = true;
                klee::ref<klee::Expr> status = state->readCpuRegister(CPU_OFFSET(regs[R_EAX]), klee::Expr::Int32);
                ok &= state->readCpuRegisterConcrete(CPU_OFFSET(regs[R_EBX]), &messagePtr, 4);

                if (!ok) {
                    s2e()->getWarningsStream(state)
                        << "ERROR: symbolic argument was passed to s2e_op kill state\n";
                } else {
                    message="<NO MESSAGE>";
                    if(!messagePtr || !state->readString(messagePtr, message)) {
                        s2e()->getWarningsStream(state)
                            << "Error reading file name string from the guest\n";
                    }
                }

                //Kill the current state
                s2e()->getMessagesStream(state) << "Killing state "  << state->getID() << '\n';
                std::ostringstream os;
                os << "State was terminated by opcode\n"
                   << "            message: \"" << message << "\"\n"
                   << "            status: " << status;
                s2e()->getExecutor()->terminateStateEarly(*state, os.str());
                break;
            }

        case 7:
            {
                //Print the expression
                uint32_t name; //xxx
                bool ok = true;
                ref<Expr> val = state->readCpuRegister(offsetof(CPUX86State, regs[R_EAX]), klee::Expr::Int32);
                ok &= state->readCpuRegisterConcrete(CPU_OFFSET(regs[R_ECX]),
                                                     &name, 4);

                if(!ok) {
                    s2e()->getWarningsStream(state)
                        << "ERROR: symbolic argument was passed to s2e_op "
                           "print_expression opcode\n";
                    break;
                }

                std::string nameStr = "defstring";
                if(!name || !state->readString(name, nameStr)) {
                    s2e()->getWarningsStream(state)
                            << "Error reading string from the guest\n";
                }


                s2e()->getMessagesStream() << "SymbExpression " << nameStr << " - "
                        <<val << '\n';
                break;
            }

        case 8:
            {
                //Print memory contents
                uint32_t address, size, name; // XXX should account for 64 bits archs
                bool ok = true;
                ok &= state->readCpuRegisterConcrete(CPU_OFFSET(regs[R_EAX]),
                                                     &address, 4);
                ok &= state->readCpuRegisterConcrete(CPU_OFFSET(regs[R_EBX]),
                                                     &size, 4);
                ok &= state->readCpuRegisterConcrete(CPU_OFFSET(regs[R_ECX]),
                                                     &name, 4);

                if(!ok) {
                    s2e()->getWarningsStream(state)
                        << "ERROR: symbolic argument was passed to s2e_op "
                           "print_expression opcode\n";
                    break;
                }

                std::string nameStr = "defstring";
                if(!name || !state->readString(name, nameStr)) {
                    s2e()->getWarningsStream(state)
                            << "Error reading string from the guest\n";
                }

                s2e()->getMessagesStream() << "Symbolic memory dump of " << nameStr << '\n';

                for (uint32_t i=0; i<size; ++i) {

                    s2e()->getMessagesStream() << hexval(address+i) << ": ";
                    ref<Expr> res = state->readMemory8(address+i);
                    if (res.isNull()) {
                        s2e()->getMessagesStream() << "Invalid pointer\n";
                    }else {
                        s2e()->getMessagesStream() << res << '\n';
                    }
                }
=======
        case 5: { /* s2e_get_path_id */
            state->writeCpuRegister(offsetof(CPUX86State, regs[R_EAX]),
                klee::ConstantExpr::create(state->getID(), klee::Expr::Int32));
            break;
        }

        case 6: { /* s2e_kill_state */
            killState(state);
            break;
            }

        case 7: { /* s2e_print_expression */
            printExpression(state);
            break;
        }
>>>>>>> 9c5b9d22

        case 8: { //Print memory contents
            printMemory(state);
            break;
        }

        case 9:
            state->enableForking();
            break;

        case 10:
            state->disableForking();
            break;

<<<<<<< HEAD
        case 0x10: { /* print message */
            uint32_t address = 0; //XXX
            bool ok = state->readCpuRegisterConcrete(CPU_OFFSET(regs[R_EAX]),
                                                        &address, 4);
            if(!ok) {
                s2e()->getWarningsStream(state)
                    << "ERROR: symbolic argument was passed to s2e_op "
                       " message opcode\n";
                break;
            }

            std::string str="";
            if(!address || !state->readString(address, str)) {
                s2e()->getWarningsStream(state)
                        << "Error reading string message from the guest at address "
                        <<  hexval(address) << '\n';
            } else {
                llvm::raw_ostream *stream;
                if(opcode >> 16)
                    stream = &s2e()->getWarningsStream(state);
                else
                    stream = &s2e()->getMessagesStream(state);
                (*stream) << "Message from guest (" << hexval(address) <<
                        "): " <<  str << '\n';
            }
=======

        case 0x10: { /* s2e_print_message */
            printMessage(state, opcode >> 16);
>>>>>>> 9c5b9d22
            break;
        }

        case 0x20: /* concretize */
<<<<<<< HEAD
        case 0x21: { /* replace an expression by one concrete example */
            uint32_t address, size;

            bool ok = true;
            ok &= state->readCpuRegisterConcrete(CPU_OFFSET(regs[R_EAX]),
                                                 &address, 4);
            ok &= state->readCpuRegisterConcrete(CPU_OFFSET(regs[R_EBX]),
                                                 &size, 4);

            if(!ok) {
                s2e()->getWarningsStream(state)
                    << "ERROR: symbolic argument was passed to s2e_op "
                       " get_example opcode\n";
                break;
            }

            for(unsigned i = 0; i < size; ++i) {
                ref<Expr> expr = state->readMemory8(address + i);
                if(!expr.isNull()) {
                    if(((opcode>>8) & 0xFF) == 0x20) /* concretize */
                        expr = s2e()->getExecutor()->toConstant(*state, expr, "request from guest");
                    else /* example */
                        expr = s2e()->getExecutor()->toConstantSilent(*state, expr);
                    if(!state->writeMemory(address + i, expr)) {
                        s2e()->getWarningsStream(state)
                            << "Can not write to memory"
                            << " at " << hexval(address + i) << '\n';
                    }
                } else {
                    s2e()->getWarningsStream(state)
                        << "Can not read from memory"
                        << " at " << hexval(address + i) << '\n';
                }
            }
=======
            concretize(state, true);
            break;
>>>>>>> 9c5b9d22

        case 0x21: { /* replace an expression by one concrete example */
            concretize(state, false);
            break;
        }

        case 0x30: { /* Get number of active states */
            uint32_t count = s2e()->getExecutor()->getStatesCount();
            state->writeCpuRegisterConcrete(CPU_OFFSET(regs[R_EAX]), &count, sizeof(uint32_t));
            break;
        }

        case 0x31: { /* Get number of active S2E instances */
            uint32_t count = s2e()->getCurrentProcessCount();
            state->writeCpuRegisterConcrete(CPU_OFFSET(regs[R_EAX]), &count, sizeof(uint32_t));
            break;
        }
        case 0x32: { /* Sleep for a given number of seconds */
<<<<<<< HEAD
                uint32_t duration = 0;
                state->readCpuRegisterConcrete(CPU_OFFSET(regs[R_EAX]), &duration, sizeof(uint32_t));
                s2e()->getDebugStream() << "Sleeping " << duration << " seconds\n";

                llvm::sys::TimeValue startTime = llvm::sys::TimeValue::now();

                while (llvm::sys::TimeValue::now().seconds() - startTime.seconds() < duration) {
                    #ifdef _WIN32
                    Sleep(1000);
                    #else
                    sleep(1);
                    #endif
                }

                break;
=======
           sleep(state);
           break;
>>>>>>> 9c5b9d22
        }

        case 0x50: { /* disable/enable timer interrupt */
            uint64_t disabled = opcode >> 16;
            if(disabled)
                s2e()->getMessagesStream(state) << "Disabling timer interrupt\n";
            else
                s2e()->getMessagesStream(state) << "Enabling timer interrupt\n";
            state->writeCpuState(CPU_OFFSET(timer_interrupt_disabled),
                                 disabled, 8);
            break;
        }
        case 0x51: { /* disable/enable all apic interrupts */
            uint64_t disabled = opcode >> 16;
            if(disabled)
                s2e()->getMessagesStream(state) << "Disabling all apic interrupt\n";
            else
                s2e()->getMessagesStream(state) << "Enabling all apic interrupt\n";
            state->writeCpuState(CPU_OFFSET(all_apic_interrupts_disabled),
                                 disabled, 8);
            break;
        }

        case 0x52: { /* Gets the current S2E memory object size (in power of 2) */
                uint32_t size = S2E_RAM_OBJECT_BITS;
                state->writeCpuRegisterConcrete(CPU_OFFSET(regs[R_EAX]), &size, 4);
                break;
        }

        case 0x70: /* merge point */
            state->jumpToSymbolicCpp();
            s2e()->getExecutor()->queueStateForMerge(state);
            break;

        default:
            s2e()->getWarningsStream(state)
                << "BaseInstructions: Invalid built-in opcode " << hexval(opcode) << '\n';
            break;
    }
}

void BaseInstructions::onCustomInstruction(S2EExecutionState* state, 
        uint64_t opcode)
{
    uint8_t opc = (opcode>>8) & 0xFF;
    if (opc <= 0x70) {
        handleBuiltInOps(state, opcode);
    }
}

}
}<|MERGE_RESOLUTION|>--- conflicted
+++ resolved
@@ -335,49 +335,8 @@
         case 1: state->enableSymbolicExecution(); break;
         case 2: state->disableSymbolicExecution(); break;
 
-<<<<<<< HEAD
-        case 3: { /* make_symbolic */
-            uint32_t address, size, name; // XXX
-            bool ok = true;
-            ok &= state->readCpuRegisterConcrete(CPU_OFFSET(regs[R_EAX]),
-                                                 &address, 4);
-            ok &= state->readCpuRegisterConcrete(CPU_OFFSET(regs[R_EBX]),
-                                                 &size, 4);
-            ok &= state->readCpuRegisterConcrete(CPU_OFFSET(regs[R_ECX]),
-                                                 &name, 4);
-
-            if(!ok) {
-                s2e()->getWarningsStream(state)
-                    << "ERROR: symbolic argument was passed to s2e_op "
-                       " insert_symbolic opcode\n";
-                break;
-            }
-
-            std::string nameStr;
-            if(!name || !state->readString(name, nameStr)) {
-                s2e()->getWarningsStream(state)
-                        << "Error reading string from the guest\n";
-                nameStr = "defstr";
-            }
-
-            s2e()->getMessagesStream(state)
-                    << "Inserting symbolic data at " << hexval(address)
-                    << " of size " << hexval(size)
-                    << " with name '" << nameStr << "'\n";
-
-            vector<ref<Expr> > symb = state->createSymbolicArray(size, nameStr);
-            for(unsigned i = 0; i < size; ++i) {
-                if(!state->writeMemory8(address + i, symb[i])) {
-                    s2e()->getWarningsStream(state)
-                        << "Can not insert symbolic value"
-                        << " at " << hexval(address + i)
-                        << ": can not write to memory\n";
-                }
-            }
-=======
         case 3: { /* s2e_make_symbolic */
             makeSymbolic(state);
->>>>>>> 9c5b9d22
             break;
         }
 
@@ -386,102 +345,6 @@
             break;
         }
 
-<<<<<<< HEAD
-        case 6:
-            {
-                std::string message;
-                uint32_t messagePtr;
-                bool ok = true;
-                klee::ref<klee::Expr> status = state->readCpuRegister(CPU_OFFSET(regs[R_EAX]), klee::Expr::Int32);
-                ok &= state->readCpuRegisterConcrete(CPU_OFFSET(regs[R_EBX]), &messagePtr, 4);
-
-                if (!ok) {
-                    s2e()->getWarningsStream(state)
-                        << "ERROR: symbolic argument was passed to s2e_op kill state\n";
-                } else {
-                    message="<NO MESSAGE>";
-                    if(!messagePtr || !state->readString(messagePtr, message)) {
-                        s2e()->getWarningsStream(state)
-                            << "Error reading file name string from the guest\n";
-                    }
-                }
-
-                //Kill the current state
-                s2e()->getMessagesStream(state) << "Killing state "  << state->getID() << '\n';
-                std::ostringstream os;
-                os << "State was terminated by opcode\n"
-                   << "            message: \"" << message << "\"\n"
-                   << "            status: " << status;
-                s2e()->getExecutor()->terminateStateEarly(*state, os.str());
-                break;
-            }
-
-        case 7:
-            {
-                //Print the expression
-                uint32_t name; //xxx
-                bool ok = true;
-                ref<Expr> val = state->readCpuRegister(offsetof(CPUX86State, regs[R_EAX]), klee::Expr::Int32);
-                ok &= state->readCpuRegisterConcrete(CPU_OFFSET(regs[R_ECX]),
-                                                     &name, 4);
-
-                if(!ok) {
-                    s2e()->getWarningsStream(state)
-                        << "ERROR: symbolic argument was passed to s2e_op "
-                           "print_expression opcode\n";
-                    break;
-                }
-
-                std::string nameStr = "defstring";
-                if(!name || !state->readString(name, nameStr)) {
-                    s2e()->getWarningsStream(state)
-                            << "Error reading string from the guest\n";
-                }
-
-
-                s2e()->getMessagesStream() << "SymbExpression " << nameStr << " - "
-                        <<val << '\n';
-                break;
-            }
-
-        case 8:
-            {
-                //Print memory contents
-                uint32_t address, size, name; // XXX should account for 64 bits archs
-                bool ok = true;
-                ok &= state->readCpuRegisterConcrete(CPU_OFFSET(regs[R_EAX]),
-                                                     &address, 4);
-                ok &= state->readCpuRegisterConcrete(CPU_OFFSET(regs[R_EBX]),
-                                                     &size, 4);
-                ok &= state->readCpuRegisterConcrete(CPU_OFFSET(regs[R_ECX]),
-                                                     &name, 4);
-
-                if(!ok) {
-                    s2e()->getWarningsStream(state)
-                        << "ERROR: symbolic argument was passed to s2e_op "
-                           "print_expression opcode\n";
-                    break;
-                }
-
-                std::string nameStr = "defstring";
-                if(!name || !state->readString(name, nameStr)) {
-                    s2e()->getWarningsStream(state)
-                            << "Error reading string from the guest\n";
-                }
-
-                s2e()->getMessagesStream() << "Symbolic memory dump of " << nameStr << '\n';
-
-                for (uint32_t i=0; i<size; ++i) {
-
-                    s2e()->getMessagesStream() << hexval(address+i) << ": ";
-                    ref<Expr> res = state->readMemory8(address+i);
-                    if (res.isNull()) {
-                        s2e()->getMessagesStream() << "Invalid pointer\n";
-                    }else {
-                        s2e()->getMessagesStream() << res << '\n';
-                    }
-                }
-=======
         case 5: { /* s2e_get_path_id */
             state->writeCpuRegister(offsetof(CPUX86State, regs[R_EAX]),
                 klee::ConstantExpr::create(state->getID(), klee::Expr::Int32));
@@ -497,7 +360,6 @@
             printExpression(state);
             break;
         }
->>>>>>> 9c5b9d22
 
         case 8: { //Print memory contents
             printMemory(state);
@@ -512,80 +374,14 @@
             state->disableForking();
             break;
 
-<<<<<<< HEAD
-        case 0x10: { /* print message */
-            uint32_t address = 0; //XXX
-            bool ok = state->readCpuRegisterConcrete(CPU_OFFSET(regs[R_EAX]),
-                                                        &address, 4);
-            if(!ok) {
-                s2e()->getWarningsStream(state)
-                    << "ERROR: symbolic argument was passed to s2e_op "
-                       " message opcode\n";
-                break;
-            }
-
-            std::string str="";
-            if(!address || !state->readString(address, str)) {
-                s2e()->getWarningsStream(state)
-                        << "Error reading string message from the guest at address "
-                        <<  hexval(address) << '\n';
-            } else {
-                llvm::raw_ostream *stream;
-                if(opcode >> 16)
-                    stream = &s2e()->getWarningsStream(state);
-                else
-                    stream = &s2e()->getMessagesStream(state);
-                (*stream) << "Message from guest (" << hexval(address) <<
-                        "): " <<  str << '\n';
-            }
-=======
-
         case 0x10: { /* s2e_print_message */
             printMessage(state, opcode >> 16);
->>>>>>> 9c5b9d22
             break;
         }
 
         case 0x20: /* concretize */
-<<<<<<< HEAD
-        case 0x21: { /* replace an expression by one concrete example */
-            uint32_t address, size;
-
-            bool ok = true;
-            ok &= state->readCpuRegisterConcrete(CPU_OFFSET(regs[R_EAX]),
-                                                 &address, 4);
-            ok &= state->readCpuRegisterConcrete(CPU_OFFSET(regs[R_EBX]),
-                                                 &size, 4);
-
-            if(!ok) {
-                s2e()->getWarningsStream(state)
-                    << "ERROR: symbolic argument was passed to s2e_op "
-                       " get_example opcode\n";
-                break;
-            }
-
-            for(unsigned i = 0; i < size; ++i) {
-                ref<Expr> expr = state->readMemory8(address + i);
-                if(!expr.isNull()) {
-                    if(((opcode>>8) & 0xFF) == 0x20) /* concretize */
-                        expr = s2e()->getExecutor()->toConstant(*state, expr, "request from guest");
-                    else /* example */
-                        expr = s2e()->getExecutor()->toConstantSilent(*state, expr);
-                    if(!state->writeMemory(address + i, expr)) {
-                        s2e()->getWarningsStream(state)
-                            << "Can not write to memory"
-                            << " at " << hexval(address + i) << '\n';
-                    }
-                } else {
-                    s2e()->getWarningsStream(state)
-                        << "Can not read from memory"
-                        << " at " << hexval(address + i) << '\n';
-                }
-            }
-=======
             concretize(state, true);
             break;
->>>>>>> 9c5b9d22
 
         case 0x21: { /* replace an expression by one concrete example */
             concretize(state, false);
@@ -604,26 +400,8 @@
             break;
         }
         case 0x32: { /* Sleep for a given number of seconds */
-<<<<<<< HEAD
-                uint32_t duration = 0;
-                state->readCpuRegisterConcrete(CPU_OFFSET(regs[R_EAX]), &duration, sizeof(uint32_t));
-                s2e()->getDebugStream() << "Sleeping " << duration << " seconds\n";
-
-                llvm::sys::TimeValue startTime = llvm::sys::TimeValue::now();
-
-                while (llvm::sys::TimeValue::now().seconds() - startTime.seconds() < duration) {
-                    #ifdef _WIN32
-                    Sleep(1000);
-                    #else
-                    sleep(1);
-                    #endif
-                }
-
-                break;
-=======
            sleep(state);
            break;
->>>>>>> 9c5b9d22
         }
 
         case 0x50: { /* disable/enable timer interrupt */
