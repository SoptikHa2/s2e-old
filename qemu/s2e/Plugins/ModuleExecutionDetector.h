/*
 * S2E Selective Symbolic Execution Framework
 *
 * Copyright (c) 2010, Dependable Systems Laboratory, EPFL
 * All rights reserved.
 *
 * Redistribution and use in source and binary forms, with or without
 * modification, are permitted provided that the following conditions are met:
 *     * Redistributions of source code must retain the above copyright
 *       notice, this list of conditions and the following disclaimer.
 *     * Redistributions in binary form must reproduce the above copyright
 *       notice, this list of conditions and the following disclaimer in the
 *       documentation and/or other materials provided with the distribution.
 *     * Neither the name of the Dependable Systems Laboratory, EPFL nor the
 *       names of its contributors may be used to endorse or promote products
 *       derived from this software without specific prior written permission.
 *
 * THIS SOFTWARE IS PROVIDED BY THE COPYRIGHT HOLDERS AND CONTRIBUTORS "AS IS" AND
 * ANY EXPRESS OR IMPLIED WARRANTIES, INCLUDING, BUT NOT LIMITED TO, THE IMPLIED
 * WARRANTIES OF MERCHANTABILITY AND FITNESS FOR A PARTICULAR PURPOSE ARE
 * DISCLAIMED. IN NO EVENT SHALL THE DEPENDABLE SYSTEMS LABORATORY, EPFL BE LIABLE
 * FOR ANY DIRECT, INDIRECT, INCIDENTAL, SPECIAL, EXEMPLARY, OR CONSEQUENTIAL DAMAGES
 * (INCLUDING, BUT NOT LIMITED TO, PROCUREMENT OF SUBSTITUTE GOODS OR SERVICES;
 * LOSS OF USE, DATA, OR PROFITS; OR BUSINESS INTERRUPTION) HOWEVER CAUSED AND
 * ON ANY THEORY OF LIABILITY, WHETHER IN CONTRACT, STRICT LIABILITY, OR TORT
 * (INCLUDING NEGLIGENCE OR OTHERWISE) ARISING IN ANY WAY OUT OF THE USE OF THIS
 * SOFTWARE, EVEN IF ADVISED OF THE POSSIBILITY OF SUCH DAMAGE.
 *
 * Currently maintained by:
 *    Vitaly Chipounov <vitaly.chipounov@epfl.ch>
 *    Volodymyr Kuznetsov <vova.kuznetsov@epfl.ch>
 *
 * All contributors are listed in S2E-AUTHORS file.
 *
 */

#ifndef __MODULE_EXECUTION_DETECTOR_H_

#define __MODULE_EXECUTION_DETECTOR_H_

#include <s2e/Plugins/ModuleDescriptor.h>

#include <s2e/Plugin.h>
#include <s2e/Plugins/CorePlugin.h>
#include <s2e/Plugins/OSMonitor.h>

#include <inttypes.h>
#include "OSMonitor.h"

namespace s2e {
namespace plugins {


/**
 *  Module description from configuration file
 */
struct ModuleExecutionCfg
{
    std::string id;
    std::string moduleName;
    bool kernelMode;
    std::string context;
};

struct ModuleExecCfgById
{
    bool operator()(const ModuleExecutionCfg &d1,
        const ModuleExecutionCfg &d2) const {
        //return d1.compare(d2.id) < 0;
        return d1.id < d2.id;
    }
};

struct ModuleExecCfgByName
{
    bool operator()(const ModuleExecutionCfg &d1,
        const ModuleExecutionCfg &d2) const {
        return d1.moduleName < d2.moduleName;
    }
};

#if 0
struct ModuleExecutionDesc {
    std::string id;
    ModuleDescriptor descriptor;

    bool operator()(const ModuleExecutionDesc &d1,
        const ModuleExecutionDesc &d2) {
            //ModuleDescriptor::ModuleByLoadBase cmp;
            //return cmp(d1.descriptor, d2.descriptor);
            return d1.id < d2.id;
    }

    bool operator==(const ModuleExecutionDesc &d1) {
        return id == d1.id;
    }
};
#endif

typedef std::set<ModuleExecutionCfg, ModuleExecCfgById> ConfiguredModulesById;
typedef std::set<ModuleExecutionCfg, ModuleExecCfgByName> ConfiguredModulesByName;

class ModuleExecutionDetector:public Plugin
{
    S2E_PLUGIN

public:
    sigc::signal<
        void, S2EExecutionState *,
        const ModuleDescriptor *,
        const ModuleDescriptor *> onModuleTransition;

    /** Signal that is emitted on begining and end of code generation
        for each translation block belonging to the module.
    */
    sigc::signal<void, ExecutionSignal*,
            S2EExecutionState*,
            const ModuleDescriptor &,
            TranslationBlock*,
            uint64_t /* block PC */>
            onModuleTranslateBlockStart;

    /** Signal that is emitted upon end of translation block of the module */
    sigc::signal<void, ExecutionSignal*,
            S2EExecutionState*,
            const ModuleDescriptor &,
            TranslationBlock*,
            uint64_t /* ending instruction pc */,
            bool /* static target is valid */,
            uint64_t /* static target pc */>
            onModuleTranslateBlockEnd;

    /** This filters module loads passed by OSInterceptor */
    sigc::signal<void,
       S2EExecutionState*,
       const ModuleDescriptor &
    >onModuleLoad;

private:
    OSMonitor *m_Monitor;

    ConfiguredModulesById m_ConfiguredModulesId;
    ConfiguredModulesByName m_ConfiguredModulesName;

    bool m_TrackAllModules;
    bool m_ConfigureAllModules;

    void initializeConfiguration();
    bool opAddModuleConfigEntry(S2EExecutionState *state);

<<<<<<< HEAD
    void dumpMemory(S2EExecutionState *state,
                    llvm::raw_ostream &os,
                    uint64_t va, unsigned count);

    const ConfiguredModulesById &getConfiguredModulesById() const {
        return m_ConfiguredModulesId;
    }
=======
    void onCustomInstruction(
            S2EExecutionState *state,
            uint64_t operand
            );
>>>>>>> 9c5b9d22

    void onTranslateBlockStart(ExecutionSignal *signal,
        S2EExecutionState *state,
        TranslationBlock *tb,
        uint64_t pc);

    void onTranslateBlockEnd(
        ExecutionSignal *signal,
        S2EExecutionState* state,
        TranslationBlock *tb,
        uint64_t endPc,
        bool staticTarget,
        uint64_t targetPc);

    void onExecution(S2EExecutionState *state, uint64_t pc);

    void exceptionListener(
        S2EExecutionState* state,
        unsigned intNb,
        uint64_t pc
    );

    void moduleLoadListener(
        S2EExecutionState* state,
        const ModuleDescriptor &module
    );

    void moduleUnloadListener(
        S2EExecutionState* state,
        const ModuleDescriptor &desc);

    void processUnloadListener(
        S2EExecutionState* state,
        uint64_t pid);

public:
    ModuleExecutionDetector(S2E* s2e): Plugin(s2e) {}
    virtual ~ModuleExecutionDetector();

    void initialize();

    //bool toExecutionDesc(ModuleExecutionDesc *desc, const ModuleDescriptor *md);
    const ModuleDescriptor *getModule(S2EExecutionState *state, uint64_t pc, bool tracked=true);
    const ModuleDescriptor *getCurrentDescriptor(S2EExecutionState* state) const;
    const std::string *getModuleId(const ModuleDescriptor &desc) const;

    void dumpMemory(S2EExecutionState *state,
                                             std::ostream &os,
                                             uint64_t va, unsigned count);

    const ConfiguredModulesById &getConfiguredModulesById() const {
        return m_ConfiguredModulesId;
    }

    bool isModuleConfigured(const std::string &moduleId) const;

    friend class ModuleTransitionState;
};


class ModuleTransitionState:public PluginState
{
private:
    typedef std::set<const ModuleDescriptor*, ModuleDescriptor::ModuleByLoadBase> DescriptorSet;

    const ModuleDescriptor *m_PreviousModule;
    mutable const ModuleDescriptor *m_CachedModule;

    DescriptorSet m_Descriptors;
    DescriptorSet m_NotTrackedDescriptors;

    const ModuleDescriptor *getDescriptor(uint64_t pid, uint64_t pc, bool tracked=true) const;
    bool loadDescriptor(const ModuleDescriptor &desc, bool track);
    void unloadDescriptor(const ModuleDescriptor &desc);
    void unloadDescriptorsWithPid(uint64_t pid);
    bool exists(const ModuleDescriptor *desc, bool tracked) const;

public:
    sigc::signal<void,
      S2EExecutionState*,
      const ModuleDescriptor*, //PreviousModule
      const ModuleDescriptor*  //NewModule
    >onModuleTransition;

    ModuleTransitionState();
    virtual ~ModuleTransitionState();
    virtual ModuleTransitionState* clone() const;
    static PluginState *factory(Plugin *p, S2EExecutionState *s);

    friend class ModuleExecutionDetector;
};

} // namespace plugins
} // namespace s2e

#endif<|MERGE_RESOLUTION|>--- conflicted
+++ resolved
@@ -148,20 +148,10 @@
     void initializeConfiguration();
     bool opAddModuleConfigEntry(S2EExecutionState *state);
 
-<<<<<<< HEAD
-    void dumpMemory(S2EExecutionState *state,
-                    llvm::raw_ostream &os,
-                    uint64_t va, unsigned count);
-
-    const ConfiguredModulesById &getConfiguredModulesById() const {
-        return m_ConfiguredModulesId;
-    }
-=======
     void onCustomInstruction(
             S2EExecutionState *state,
             uint64_t operand
             );
->>>>>>> 9c5b9d22
 
     void onTranslateBlockStart(ExecutionSignal *signal,
         S2EExecutionState *state,
