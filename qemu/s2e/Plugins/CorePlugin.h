/*
 * S2E Selective Symbolic Execution Framework
 *
 * Copyright (c) 2010, Dependable Systems Laboratory, EPFL
 * All rights reserved.
 *
 * Redistribution and use in source and binary forms, with or without
 * modification, are permitted provided that the following conditions are met:
 *     * Redistributions of source code must retain the above copyright
 *       notice, this list of conditions and the following disclaimer.
 *     * Redistributions in binary form must reproduce the above copyright
 *       notice, this list of conditions and the following disclaimer in the
 *       documentation and/or other materials provided with the distribution.
 *     * Neither the name of the Dependable Systems Laboratory, EPFL nor the
 *       names of its contributors may be used to endorse or promote products
 *       derived from this software without specific prior written permission.
 *
 * THIS SOFTWARE IS PROVIDED BY THE COPYRIGHT HOLDERS AND CONTRIBUTORS "AS IS" AND
 * ANY EXPRESS OR IMPLIED WARRANTIES, INCLUDING, BUT NOT LIMITED TO, THE IMPLIED
 * WARRANTIES OF MERCHANTABILITY AND FITNESS FOR A PARTICULAR PURPOSE ARE
 * DISCLAIMED. IN NO EVENT SHALL THE DEPENDABLE SYSTEMS LABORATORY, EPFL BE LIABLE
 * FOR ANY DIRECT, INDIRECT, INCIDENTAL, SPECIAL, EXEMPLARY, OR CONSEQUENTIAL DAMAGES
 * (INCLUDING, BUT NOT LIMITED TO, PROCUREMENT OF SUBSTITUTE GOODS OR SERVICES;
 * LOSS OF USE, DATA, OR PROFITS; OR BUSINESS INTERRUPTION) HOWEVER CAUSED AND
 * ON ANY THEORY OF LIABILITY, WHETHER IN CONTRACT, STRICT LIABILITY, OR TORT
 * (INCLUDING NEGLIGENCE OR OTHERWISE) ARISING IN ANY WAY OUT OF THE USE OF THIS
 * SOFTWARE, EVEN IF ADVISED OF THE POSSIBILITY OF SUCH DAMAGE.
 *
 * Currently maintained by:
 *    Vitaly Chipounov <vitaly.chipounov@epfl.ch>
 *    Volodymyr Kuznetsov <vova.kuznetsov@epfl.ch>
 *
 * All contributors are listed in S2E-AUTHORS file.
 *
 */

#ifndef S2E_CORE_PLUGIN_H
#define S2E_CORE_PLUGIN_H

#include <s2e/Plugin.h>
#include <klee/Expr.h>

#include <s2e/Signals/Signals.h>
#include <vector>
#include <inttypes.h>

extern "C" {
typedef struct TranslationBlock TranslationBlock;
struct QEMUTimer;
}

namespace s2e {

class S2EExecutionState;

/** A type of a signal emitted on instruction execution. Instances of this signal
    will be dynamically created and destroyed on demand during translation. */
typedef sigc::signal<void, S2EExecutionState*, uint64_t /* pc */> ExecutionSignal;

/** This is a callback to check whether some port returns symbolic values.
  * An interested plugin can use it. Only one plugin can use it at a time.
  * This is necessary tp speedup checks (and avoid using signals) */
typedef bool (*SYMB_PORT_CHECK)(uint16_t port, void *opaque);
typedef bool (*SYMB_MMIO_CHECK)(uint64_t physaddress, uint64_t size, void *opaque);

class CorePlugin : public Plugin {
    S2E_PLUGIN

private:
    struct QEMUTimer *m_Timer;
    SYMB_PORT_CHECK m_isPortSymbolicCb;
    SYMB_MMIO_CHECK m_isMmioSymbolicCb;
    void *m_isPortSymbolicOpaque;
    void *m_isMmioSymbolicOpaque;

public:
    CorePlugin(S2E* s2e): Plugin(s2e) {
        m_Timer = NULL;
        m_isPortSymbolicCb = NULL;
        m_isMmioSymbolicCb = NULL;
        m_isPortSymbolicOpaque = NULL;
        m_isMmioSymbolicOpaque = NULL;
    }

    void initialize();
    void initializeTimers();

    void setPortCallback(SYMB_PORT_CHECK cb, void *opaque) {
        m_isPortSymbolicCb = cb;
        m_isPortSymbolicOpaque = opaque;
    }

    void setMmioCallback(SYMB_MMIO_CHECK cb, void *opaque) {
        m_isMmioSymbolicCb = cb;
        m_isMmioSymbolicOpaque = opaque;
    }

    inline bool isPortSymbolic(uint16_t port) const {
        if (m_isPortSymbolicCb) {
            return m_isPortSymbolicCb(port, m_isPortSymbolicOpaque);
        }
        return false;
    }

    inline bool isMmioSymbolic(uint64_t physAddress, uint64_t size) const {
        if (m_isMmioSymbolicCb) {
            return m_isMmioSymbolicCb(physAddress, size, m_isMmioSymbolicOpaque);
        }
        return false;
    }

    struct QEMUTimer *getTimer() {
        return m_Timer;
    }

    /** Signal that is emitted on begining and end of code generation
        for each QEMU translation block.
    */
    sigc::signal<void, ExecutionSignal*, 
            S2EExecutionState*,
            TranslationBlock*,
            uint64_t /* block PC */>
            onTranslateBlockStart;

    /** Signal that is emitted upon end of translation block */
    sigc::signal<void, ExecutionSignal*, 
            S2EExecutionState*,
            TranslationBlock*,
            uint64_t /* ending instruction pc */,
            bool /* static target is valid */,
            uint64_t /* static target pc */>
            onTranslateBlockEnd;

    
    /** Signal that is emitted on code generation for each instruction */
    sigc::signal<void, ExecutionSignal*,
            S2EExecutionState*,
            TranslationBlock*,
            uint64_t /* instruction PC */>
            onTranslateInstructionStart, onTranslateInstructionEnd;

    /**
     *  Triggered *after* each instruction is translated to notify
     *  plugins of which registers are used by the instruction.
     *  Each bit of the mask corresponds to one of the registers of
     *  the architecture (e.g., R_EAX, R_ECX, etc).
     */
    sigc::signal<void,
                 ExecutionSignal*,
                 S2EExecutionState* /* current state */,
                 TranslationBlock*,
                 uint64_t /* program counter of the instruction */,
                 uint64_t /* registers read by the instruction */,
                 uint64_t /* registers written by the instruction */,
                 bool /* instruction accesses memory */>
          onTranslateRegisterAccessEnd;

    /** Signal that is emitted on code generation for each jump instruction */
    sigc::signal<void, ExecutionSignal*,
            S2EExecutionState*,
            TranslationBlock*,
            uint64_t /* instruction PC */,
            int /* jump_type */>
            onTranslateJumpStart;

    /** Signal that is emitted upon exception */
    sigc::signal<void, S2EExecutionState*, 
            unsigned /* Exception Index */,
            uint64_t /* pc */>
            onException;

    /** Signal that is emitted when custom opcode is detected */
    sigc::signal<void, S2EExecutionState*, 
            uint64_t  /* arg */
            >
            onCustomInstruction;

    /** Signal that is emitted on each memory access */
    /* XXX: this signal is still not emmited for code */
    sigc::signal<void, S2EExecutionState*,
                 klee::ref<klee::Expr> /* virtualAddress */,
                 klee::ref<klee::Expr> /* hostAddress */,
                 klee::ref<klee::Expr> /* value */,
                 bool /* isWrite */, bool /* isIO */>
            onDataMemoryAccess;

    /** Signal that is emitted on each port access */
    sigc::signal<void, S2EExecutionState*,
                 klee::ref<klee::Expr> /* port */,
                 klee::ref<klee::Expr> /* value */,
                 bool /* isWrite */>
            onPortAccess;

    sigc::signal<void> onTimer;

    /** Signal emitted when the state is forked */
    sigc::signal<void, S2EExecutionState* /* originalState */,
                 const std::vector<S2EExecutionState*>& /* newStates */,
                 const std::vector<klee::ref<klee::Expr> >& /* newConditions */>
            onStateFork;

    sigc::signal<void,
                 S2EExecutionState*, /* currentState */
                 S2EExecutionState*> /* nextState */
            onStateSwitch;

<<<<<<< HEAD
    /** Signal emited when spawning a new S2E process */
    /** The signal is emitted in the child processes only */
=======
    /** Signal emitted when spawning a new S2E process */
>>>>>>> 9c5b9d22
    sigc::signal<void, bool /* prefork */,
                bool /* ischild */,
                unsigned /* parentProcId */> onProcessFork;

    /**
     * Signal emitted when a new S2E process was spawned and all
     * parent states were removed from the child and child states
     * removed from the parent.
     */
    sigc::signal<void, bool /* isChild */> onProcessForkComplete;


    /** Signal that is emitted upon TLB miss */
    sigc::signal<void, S2EExecutionState*, uint64_t, bool> onTlbMiss;

    /** Signal that is emitted upon page fault */
    sigc::signal<void, S2EExecutionState*, uint64_t, bool> onPageFault;

    /** Signal emitted when QEMU is ready to accept registration of new devices */
    sigc::signal<void> onDeviceRegistration;

    /** Signal emitted when QEMU is ready to activate registered devices */
    sigc::signal<void, struct PCIBus*> onDeviceActivation;

    /**
     * The current execution privilege level was changed (e.g., kernel-mode=>user-mode)
     * previous and current are privilege levels. The meaning of the value may
     * depend on the architecture.
     */
    sigc::signal<void,
                 S2EExecutionState* /* current state */,
                 unsigned /* previous level */,
                 unsigned /* current level */>
          onPrivilegeChange;

    /**
     * The current page directory was changed.
     * This may occur, e.g., when the OS swaps address spaces.
     * The addresses correspond to physical addresses.
     */
    sigc::signal<void,
                 S2EExecutionState* /* current state */,
                 uint64_t /* previous page directory base */,
                 uint64_t /* current page directory base */>
          onPageDirectoryChange;

    /**
     * S2E completed initialization and is about to enter
     * the main execution loop for the first time.
     */
    sigc::signal<void,
                 S2EExecutionState* /* current state */>
          onInitializationComplete;
};

} // namespace s2e

#endif // S2E_CORE_PLUGIN_H<|MERGE_RESOLUTION|>--- conflicted
+++ resolved
@@ -204,12 +204,7 @@
                  S2EExecutionState*> /* nextState */
             onStateSwitch;
 
-<<<<<<< HEAD
-    /** Signal emited when spawning a new S2E process */
-    /** The signal is emitted in the child processes only */
-=======
     /** Signal emitted when spawning a new S2E process */
->>>>>>> 9c5b9d22
     sigc::signal<void, bool /* prefork */,
                 bool /* ischild */,
                 unsigned /* parentProcId */> onProcessFork;
