--- conflicted
+++ resolved
@@ -86,17 +86,9 @@
             const ModuleDescriptor &module
             );
 
-<<<<<<< HEAD
-    void onModuleTransition(S2EExecutionState *state,
-                            const ModuleDescriptor *prevModule,
-                            const ModuleDescriptor *nextModule);
-
-    DECLARE_ENTRY_POINT(DriverEntryPoint, uint32_t pDriverObject);
-=======
 
     DECLARE_ENTRY_POINT(DriverEntryPoint, uint32_t pDriverObject, bool pushed);
     DECLARE_ENTRY_POINT(DriverUnload);
->>>>>>> 9c5b9d22
 };
 
 }
