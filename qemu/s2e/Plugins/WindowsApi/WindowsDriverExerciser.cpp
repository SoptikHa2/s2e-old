/*
 * S2E Selective Symbolic Execution Framework
 *
 * Copyright (c) 2010, Dependable Systems Laboratory, EPFL
 * All rights reserved.
 *
 * Redistribution and use in source and binary forms, with or without
 * modification, are permitted provided that the following conditions are met:
 *     * Redistributions of source code must retain the above copyright
 *       notice, this list of conditions and the following disclaimer.
 *     * Redistributions in binary form must reproduce the above copyright
 *       notice, this list of conditions and the following disclaimer in the
 *       documentation and/or other materials provided with the distribution.
 *     * Neither the name of the Dependable Systems Laboratory, EPFL nor the
 *       names of its contributors may be used to endorse or promote products
 *       derived from this software without specific prior written permission.
 *
 * THIS SOFTWARE IS PROVIDED BY THE COPYRIGHT HOLDERS AND CONTRIBUTORS "AS IS" AND
 * ANY EXPRESS OR IMPLIED WARRANTIES, INCLUDING, BUT NOT LIMITED TO, THE IMPLIED
 * WARRANTIES OF MERCHANTABILITY AND FITNESS FOR A PARTICULAR PURPOSE ARE
 * DISCLAIMED. IN NO EVENT SHALL THE DEPENDABLE SYSTEMS LABORATORY, EPFL BE LIABLE
 * FOR ANY DIRECT, INDIRECT, INCIDENTAL, SPECIAL, EXEMPLARY, OR CONSEQUENTIAL DAMAGES
 * (INCLUDING, BUT NOT LIMITED TO, PROCUREMENT OF SUBSTITUTE GOODS OR SERVICES;
 * LOSS OF USE, DATA, OR PROFITS; OR BUSINESS INTERRUPTION) HOWEVER CAUSED AND
 * ON ANY THEORY OF LIABILITY, WHETHER IN CONTRACT, STRICT LIABILITY, OR TORT
 * (INCLUDING NEGLIGENCE OR OTHERWISE) ARISING IN ANY WAY OUT OF THE USE OF THIS
 * SOFTWARE, EVEN IF ADVISED OF THE POSSIBILITY OF SUCH DAMAGE.
 *
 * Currently maintained by:
 *    Vitaly Chipounov <vitaly.chipounov@epfl.ch>
 *    Volodymyr Kuznetsov <vova.kuznetsov@epfl.ch>
 *
 * All contributors are listed in S2E-AUTHORS file.
 *
 */

extern "C" {
#include <qemu-common.h>
#include <cpu-all.h>
#include <exec-all.h>
}


#include <sstream>
#include <s2e/Utils.h>
#include <s2e/ConfigFile.h>
#include <s2e/S2EExecutor.h>

#include "WindowsDriverExerciser.h"
#include "NtoskrnlHandlers.h"
#include "Ntddk.h"

using namespace s2e::windows;

namespace s2e {
namespace plugins {

S2E_DEFINE_PLUGIN(WindowsDriverExerciser, "Windows driver tester",
                  "WindowsDriverExerciser", "Interceptor", "ModuleExecutionDetector");

void WindowsDriverExerciser::initialize()
{
    WindowsApi::initialize();


    ConfigFile *cfg = s2e()->getConfig();
    ConfigFile::string_list mods = cfg->getStringList(getConfigKey() + ".moduleIds");
    if (mods.size() == 0) {
        s2e()->getWarningsStream() << "WindowsDriverExerciser: You must specify modules to track in moduleIds" << '\n';
        exit(-1);
        return;
    }

    bool ok;
    std::string strUnloadAction = cfg->getString(getConfigKey() + ".unloadAction", "", &ok);

    if (strUnloadAction == "kill") {
        m_unloadAction = KILL;
    }else if (strUnloadAction == "succeed") {
        m_unloadAction = SUCCEED;
    }else {
        s2e()->getWarningsStream() << "WindowsDriverExerciser: You must specify kill or succeed for unloadAction" << '\n';
        exit(-1);
    }

    foreach2(it, mods.begin(), mods.end()) {
        m_modules.insert(*it);
    }

    m_windowsMonitor->onModuleLoad.connect(
            sigc::mem_fun(*this,
                    &WindowsDriverExerciser::onModuleLoad)
            );

    m_windowsMonitor->onModuleUnload.connect(
            sigc::mem_fun(*this,
                    &WindowsDriverExerciser::onModuleUnload)
            );

<<<<<<< HEAD
    if (m_memoryChecker) {
        m_detector->onModuleTransition.connect(
            sigc::mem_fun(*this,
                &WindowsDriverExerciser::onModuleTransition)
            );
    }
=======

    ASSERT_STRUC_SIZE(ETHREAD32, ETHREAD32_SIZE)
>>>>>>> 9c5b9d22
}

void WindowsDriverExerciser::onModuleLoad(
        S2EExecutionState* state,
        const ModuleDescriptor &module
        )
{
    const std::string *s = m_detector->getModuleId(module);
    if (!s || (m_modules.find(*s) == m_modules.end())) {
        //Not the right module we want to intercept
        return;
    }

    //Skip those that were already loaded
    if (m_loadedModules.find(*s) != m_loadedModules.end()) {
        return;
    }

    m_loadedModules.insert(*s);

    //We loaded the module, instrument the entry point
    if (!module.EntryPoint) {
        s2e()->getWarningsStream() << "WindowsDriverExerciser: Module has no entry point ";
        module.Print(s2e()->getWarningsStream());
        return;
    }

    WINDRV_REGISTER_ENTRY_POINT(module.ToRuntime(module.EntryPoint), DriverEntryPoint);

    WindowsApi::registerImports(state, module);

    if (m_memoryChecker) {
        m_memoryChecker->grantMemoryForModuleSections(state, module);
    }
<<<<<<< HEAD
=======

#if 0
    if (m_statsCollector) {
        //XXX: this should go into ModuleExecutionDetector
        m_statsCollector->incrementModuleLoads(state);
        if (m_statsCollector->getStatistics(state).moduleLoads > 4) {
            s2e()->getExecutor()->terminateStateEarly(*state, "Barrier");
        }
    }
#endif
>>>>>>> 9c5b9d22

    state->enableSymbolicExecution();
    state->enableForking();
}

void WindowsDriverExerciser::onModuleUnload(
        S2EExecutionState* state,
        const ModuleDescriptor &module
        )
{
    const std::string *s = m_detector->getModuleId(module);
    if (!s || (m_modules.find(*s) == m_modules.end())) {
        //Not the right module we want to intercept
        return;
    }

    m_functionMonitor->disconnect(state, module);
    unregisterEntryPoints(state, module);
    m_loadedModules.erase(*s);

    detectLeaks(state, module);

    //XXX: We might want to monitor multiple modules, so avoid killing
    switch(m_unloadAction) {
        case SUCCEED:
        if (m_manager) {
            m_manager->succeedState(state);
        }

        break;
        case KILL: {
            std::stringstream ss;
            ss << module.Name << " unloaded";
            s2e()->getExecutor()->terminateStateEarly(*state, ss.str());
        }
    }

    return;
}

void WindowsDriverExerciser::onModuleTransition(S2EExecutionState *state,
                        const ModuleDescriptor *prevModule,
                        const ModuleDescriptor *nextModule)
{
    //Revoke rights for the stack when exiting the module

    if (prevModule) {
        const std::string *s = m_detector->getModuleId(*prevModule);
        if (!s || (m_loadedModules.find(*s) == m_loadedModules.end())) {
            //Not the right module we want to intercept
            return;
        }
        //Revoke the rights of the current module
        m_memoryChecker->revokeMemoryForModule(state, prevModule, "stack");
    }

    //Grant rights for the new module
    if (nextModule) {
        const std::string *s = m_detector->getModuleId(*nextModule);
        if (!s || (m_loadedModules.find(*s) == m_loadedModules.end())) {
            //Not the right module we want to intercept
            return;
        }
        //Revoke the rights of the current module
        uint64_t stackBase, stackSize;
        if (!m_windowsMonitor->getCurrentStack(state, &stackBase, &stackSize)) {
            s2e()->getWarningsStream() << "Could not retrieve current stack" << '\n';
            return;
        }

<<<<<<< HEAD
        m_memoryChecker->grantMemoryForModule(state, nextModule, stackBase, stackSize,
                                              MemoryChecker::READWRITE, "stack");
    }
}

=======
>>>>>>> 9c5b9d22
void WindowsDriverExerciser::DriverEntryPoint(S2EExecutionState* state, FunctionMonitorState *fns)
{
    HANDLER_TRACE_CALL();

    bool ok = true;
    uint32_t driverObject, registryPath;
    ok &= readConcreteParameter(state, 0, &driverObject);
    ok &= readConcreteParameter(state, 1, &registryPath);
    if (!ok) {
        s2e()->getWarningsStream() << "WindowsDriverExerciser: could not read driverObject and/or registryPath" << '\n';
        return;
    }

    if(m_memoryChecker) {
        //Entry point args
        //XXX: Fix the hard-coded sizes!
        m_memoryChecker->grantMemoryForModule(state, driverObject, 0x1000, MemoryChecker::READWRITE,
                                     "args:EntryPoint:DriverObject");
        m_memoryChecker->grantMemoryForModule(state, registryPath, 0x1000, MemoryChecker::READWRITE,
                                     "args:EntryPoint:RegistryPath");
    }

    bool pushed = false;
    pushed = changeConsistencyForEntryPoint(state, STRICT, 0);
    incrementEntryPoint(state);

    FUNCMON_REGISTER_RETURN_A(state, fns, WindowsDriverExerciser::DriverEntryPointRet, driverObject, pushed);
}

void WindowsDriverExerciser::DriverEntryPointRet(S2EExecutionState* state, uint32_t pDriverObject, bool pushed)
{
    s2e()->getDebugStream(state) << "Returning from WindowsDriverExerciser entry point "
                << " at " << hexval(state->getPc()) << '\n';

    if (pushed) {
        m_models->pop(state);
    }

    if(m_memoryChecker) {
        m_memoryChecker->revokeMemoryForModule(state, "args:EntryPoint:*");
    }

    const ModuleDescriptor *module = m_detector->getCurrentDescriptor(state);
    assert(module);

    //Check the success status
    klee::ref<klee::Expr> eax = state->readCpuRegister(offsetof(CPUState, regs[R_EAX]), klee::Expr::Int32);

    if (!NtSuccess(s2e(), state, eax)) {
        std::stringstream ss;
        ss << "Entry point failed with 0x" << std::hex << eax;
<<<<<<< HEAD

=======
        incrementFailures(state);
>>>>>>> 9c5b9d22
        detectLeaks(state, *module);

        s2e()->getExecutor()->terminateStateEarly(*state, ss.str());
        return;
    }

    NtoskrnlHandlers *ntosHandlers = static_cast<NtoskrnlHandlers*>(s2e()->getPlugin("NtoskrnlHandlers"));

    //Register all major functions, only if they belong to the driver itself
    DRIVER_OBJECT32 driverObject;
    bool driverObjectValid = state->readMemoryConcrete(pDriverObject, &driverObject, sizeof(driverObject));

    if (ntosHandlers) {
<<<<<<< HEAD
        if (state->readMemoryConcrete(pDriverObject, &driverObject, sizeof(driverObject))) {
=======
        if (driverObjectValid) {
>>>>>>> 9c5b9d22
            const ModuleDescriptor *desc = module;
    
            for (unsigned i=0; i<IRP_MJ_MAXIMUM_FUNCTION; ++i) {
                if (desc->Contains(driverObject.MajorFunction[i])) {
                    s2e()->getMessagesStream() << "Registering IRP " << s_irpMjArray[i] << " at "
                            << hexval(driverObject.MajorFunction[i]) << " "
                            << desc->Name << "!" << hexval(desc->ToNativeBase(driverObject.MajorFunction[i])) <<
                            '\n';
    
                    ntosHandlers->registerEntryPoint
                            (state, &NtoskrnlHandlers::DriverDispatch, (uint64_t)driverObject.MajorFunction[i], (uint32_t)i);
                }
            }
        }else {
<<<<<<< HEAD
            s2e()->getWarningsStream() << "Could not read DRIVER_OBJECT structure at "
                    << hexval(pDriverObject) << '\n';
=======
            s2e()->getWarningsStream() << "Could not read DRIVER_OBJECT structure at 0x" <<
                    std::hex << pDriverObject << std::endl;
>>>>>>> 9c5b9d22
        }
    }else {
        s2e()->getWarningsStream() << "NtoskrnlHandlers plugin not loaded. Skipping all IRP annotations." << '\n';
    }

    if (m_memoryChecker) {
        //Windows will unload that section after DriverEntry returns.
        m_memoryChecker->revokeMemoryForModuleSection(state, *module, "INIT");
    }

    if (driverObjectValid && driverObject.DriverUnload) {
        s2e()->getDebugStream() << "Registering " << "DriverUnload" << " at " << hexval(driverObject.DriverUnload) << std::endl; \
        registerEntryPoint(state, &WindowsDriverExerciser::DriverUnload, driverObject.DriverUnload);
    }

    if (m_manager) {
        m_manager->succeedState(state);
        m_functionMonitor->eraseSp(state, state->getPc());
        throw CpuExitException();
    }
}


void WindowsDriverExerciser::DriverUnload(S2EExecutionState* state, FunctionMonitorState *fns)
{
    HANDLER_TRACE_CALL();

    FUNCMON_REGISTER_RETURN(state, fns, WindowsDriverExerciser::DriverUnloadRet)
}

void WindowsDriverExerciser::DriverUnloadRet(S2EExecutionState* state)
{
    HANDLER_TRACE_RETURN();
}

}
}<|MERGE_RESOLUTION|>--- conflicted
+++ resolved
@@ -97,17 +97,8 @@
                     &WindowsDriverExerciser::onModuleUnload)
             );
 
-<<<<<<< HEAD
-    if (m_memoryChecker) {
-        m_detector->onModuleTransition.connect(
-            sigc::mem_fun(*this,
-                &WindowsDriverExerciser::onModuleTransition)
-            );
-    }
-=======
 
     ASSERT_STRUC_SIZE(ETHREAD32, ETHREAD32_SIZE)
->>>>>>> 9c5b9d22
 }
 
 void WindowsDriverExerciser::onModuleLoad(
@@ -142,8 +133,6 @@
     if (m_memoryChecker) {
         m_memoryChecker->grantMemoryForModuleSections(state, module);
     }
-<<<<<<< HEAD
-=======
 
 #if 0
     if (m_statsCollector) {
@@ -154,7 +143,6 @@
         }
     }
 #endif
->>>>>>> 9c5b9d22
 
     state->enableSymbolicExecution();
     state->enableForking();
@@ -195,44 +183,6 @@
     return;
 }
 
-void WindowsDriverExerciser::onModuleTransition(S2EExecutionState *state,
-                        const ModuleDescriptor *prevModule,
-                        const ModuleDescriptor *nextModule)
-{
-    //Revoke rights for the stack when exiting the module
-
-    if (prevModule) {
-        const std::string *s = m_detector->getModuleId(*prevModule);
-        if (!s || (m_loadedModules.find(*s) == m_loadedModules.end())) {
-            //Not the right module we want to intercept
-            return;
-        }
-        //Revoke the rights of the current module
-        m_memoryChecker->revokeMemoryForModule(state, prevModule, "stack");
-    }
-
-    //Grant rights for the new module
-    if (nextModule) {
-        const std::string *s = m_detector->getModuleId(*nextModule);
-        if (!s || (m_loadedModules.find(*s) == m_loadedModules.end())) {
-            //Not the right module we want to intercept
-            return;
-        }
-        //Revoke the rights of the current module
-        uint64_t stackBase, stackSize;
-        if (!m_windowsMonitor->getCurrentStack(state, &stackBase, &stackSize)) {
-            s2e()->getWarningsStream() << "Could not retrieve current stack" << '\n';
-            return;
-        }
-
-<<<<<<< HEAD
-        m_memoryChecker->grantMemoryForModule(state, nextModule, stackBase, stackSize,
-                                              MemoryChecker::READWRITE, "stack");
-    }
-}
-
-=======
->>>>>>> 9c5b9d22
 void WindowsDriverExerciser::DriverEntryPoint(S2EExecutionState* state, FunctionMonitorState *fns)
 {
     HANDLER_TRACE_CALL();
@@ -284,11 +234,7 @@
     if (!NtSuccess(s2e(), state, eax)) {
         std::stringstream ss;
         ss << "Entry point failed with 0x" << std::hex << eax;
-<<<<<<< HEAD
-
-=======
         incrementFailures(state);
->>>>>>> 9c5b9d22
         detectLeaks(state, *module);
 
         s2e()->getExecutor()->terminateStateEarly(*state, ss.str());
@@ -302,11 +248,7 @@
     bool driverObjectValid = state->readMemoryConcrete(pDriverObject, &driverObject, sizeof(driverObject));
 
     if (ntosHandlers) {
-<<<<<<< HEAD
-        if (state->readMemoryConcrete(pDriverObject, &driverObject, sizeof(driverObject))) {
-=======
         if (driverObjectValid) {
->>>>>>> 9c5b9d22
             const ModuleDescriptor *desc = module;
     
             for (unsigned i=0; i<IRP_MJ_MAXIMUM_FUNCTION; ++i) {
@@ -321,13 +263,8 @@
                 }
             }
         }else {
-<<<<<<< HEAD
             s2e()->getWarningsStream() << "Could not read DRIVER_OBJECT structure at "
                     << hexval(pDriverObject) << '\n';
-=======
-            s2e()->getWarningsStream() << "Could not read DRIVER_OBJECT structure at 0x" <<
-                    std::hex << pDriverObject << std::endl;
->>>>>>> 9c5b9d22
         }
     }else {
         s2e()->getWarningsStream() << "NtoskrnlHandlers plugin not loaded. Skipping all IRP annotations." << '\n';
