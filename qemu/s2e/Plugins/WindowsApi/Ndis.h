--- conflicted
+++ resolved
@@ -375,53 +375,6 @@
     );
 
 typedef MDL32 NDIS_BUFFER32;
-<<<<<<< HEAD
-
-struct NDIS_PACKET_PRIVATE32
-{
-    UINT            PhysicalCount;
-    UINT            TotalLength;
-    uint32_t        Head;  //PNDIS_BUFFER
-    uint32_t        Tail;  //PNDIS_BUFFER
-
-    uint32_t        Pool;           // PNDIS_PACKET_POOL
-    UINT            Count;
-    ULONG           Flags;
-    BOOLEAN         ValidCounts;
-    UCHAR           NdisPacketFlags;
-    USHORT          NdisPacketOobOffset;
-}__attribute__((packed));
-
-
-struct NDIS_PACKET32
-{
-    NDIS_PACKET_PRIVATE32 Private;
-
-    //All sizeofs were PVOID
-    union
-    {
-        struct
-        {
-            UCHAR   MiniportReserved[2*sizeof(uint32_t)];
-            UCHAR   WrapperReserved[2*sizeof(uint32_t)];
-        };
-
-        struct
-        {
-            UCHAR   MiniportReservedEx[3*sizeof(uint32_t)];
-            UCHAR   WrapperReservedEx[sizeof(uint32_t)];
-        };
-
-        struct
-        {
-            UCHAR   MacReserved[4*sizeof(uint32_t)];
-        };
-    };
-
-    uint32_t        Reserved[2]; //uintptr_t
-    UCHAR           ProtocolReserved[1];
-} __attribute__((packed));
-=======
 
 struct NDIS_PACKET_PRIVATE32
 {
@@ -698,7 +651,6 @@
    +0x490 Ref              : _ULONG_REFERENCE
 
 */
->>>>>>> 9c5b9d22
 
 static const uint32_t NDIS_COMMON_OPEN_BLOCK_SIZE = 0xbc;
 static const uint32_t NDIS_OPEN_BLOCK_SIZE = 0xf4;
