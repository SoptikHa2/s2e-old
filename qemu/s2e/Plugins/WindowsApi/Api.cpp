/*
 * S2E Selective Symbolic Execution Framework
 *
 * Copyright (c) 2010, Dependable Systems Laboratory, EPFL
 * All rights reserved.
 *
 * Redistribution and use in source and binary forms, with or without
 * modification, are permitted provided that the following conditions are met:
 *     * Redistributions of source code must retain the above copyright
 *       notice, this list of conditions and the following disclaimer.
 *     * Redistributions in binary form must reproduce the above copyright
 *       notice, this list of conditions and the following disclaimer in the
 *       documentation and/or other materials provided with the distribution.
 *     * Neither the name of the Dependable Systems Laboratory, EPFL nor the
 *       names of its contributors may be used to endorse or promote products
 *       derived from this software without specific prior written permission.
 *
 * THIS SOFTWARE IS PROVIDED BY THE COPYRIGHT HOLDERS AND CONTRIBUTORS "AS IS" AND
 * ANY EXPRESS OR IMPLIED WARRANTIES, INCLUDING, BUT NOT LIMITED TO, THE IMPLIED
 * WARRANTIES OF MERCHANTABILITY AND FITNESS FOR A PARTICULAR PURPOSE ARE
 * DISCLAIMED. IN NO EVENT SHALL THE DEPENDABLE SYSTEMS LABORATORY, EPFL BE LIABLE
 * FOR ANY DIRECT, INDIRECT, INCIDENTAL, SPECIAL, EXEMPLARY, OR CONSEQUENTIAL DAMAGES
 * (INCLUDING, BUT NOT LIMITED TO, PROCUREMENT OF SUBSTITUTE GOODS OR SERVICES;
 * LOSS OF USE, DATA, OR PROFITS; OR BUSINESS INTERRUPTION) HOWEVER CAUSED AND
 * ON ANY THEORY OF LIABILITY, WHETHER IN CONTRACT, STRICT LIABILITY, OR TORT
 * (INCLUDING NEGLIGENCE OR OTHERWISE) ARISING IN ANY WAY OUT OF THE USE OF THIS
 * SOFTWARE, EVEN IF ADVISED OF THE POSSIBILITY OF SUCH DAMAGE.
 *
 * Currently maintained by:
 *    Vitaly Chipounov <vitaly.chipounov@epfl.ch>
 *    Volodymyr Kuznetsov <vova.kuznetsov@epfl.ch>
 *
 * All contributors are listed in S2E-AUTHORS file.
 *
 */

extern "C" {
#include <qemu-common.h>
#include <cpu-all.h>
#include <exec-all.h>
}

#include <s2e/ConfigFile.h>

#include <s2e/s2e_qemu.h>
#include <s2e/S2E.h>
#include <s2e/S2EExecutionState.h>
#include <s2e/S2EExecutor.h>
#include <klee/Solver.h>

#define CURRENT_CLASS Api
#include "Api.h"

#include <s2e/Plugins/WindowsInterceptor/WindowsImage.h>
#include <s2e/Plugins/ConsistencyModels.h>

#include "NdisHandlers.h"
#include "NtoskrnlHandlers.h"

#include <sstream>

using namespace s2e::windows;


namespace s2e {
namespace plugins {

//Basic init stuff
void WindowsApi::initialize()
{
    m_functionMonitor = static_cast<FunctionMonitor*>(s2e()->getPlugin("FunctionMonitor"));
    m_windowsMonitor = static_cast<WindowsMonitor*>(s2e()->getPlugin("Interceptor"));
    m_detector = static_cast<ModuleExecutionDetector*>(s2e()->getPlugin("ModuleExecutionDetector"));
    m_memoryChecker = static_cast<MemoryChecker*>(s2e()->getPlugin("MemoryChecker"));
    m_manager = static_cast<StateManager*>(s2e()->getPlugin("StateManager"));
    m_bsodInterceptor = static_cast<BlueScreenInterceptor*>(s2e()->getPlugin("BlueScreenInterceptor"));
<<<<<<< HEAD
=======
    m_statsCollector = static_cast<ExecutionStatisticsCollector*>(s2e()->getPlugin("ExecutionStatisticsCollector"));
    m_models = static_cast<ConsistencyModels*>(s2e()->getPlugin("ConsistencyModels"));

    ConfigFile *cfg = s2e()->getConfig();

    m_terminateOnWarnings = cfg->getBool(getConfigKey() + ".terminateOnWarnings");
>>>>>>> 9c5b9d22

    parseSpecificConsistency(getConfigKey());
}

void WindowsApi::registerImports(S2EExecutionState *state, const ModuleDescriptor &module)
{
    Imports imports;
    if (!m_windowsMonitor->getImports(state, module, imports)) {
        s2e()->getWarningsStream() << "WindowsApi: Could not read imports for module ";
        module.Print(s2e()->getWarningsStream());
        return;
    }

    //Scan the imports and notify all handler plugins that we need to intercept functions
    foreach2(it, imports.begin(), imports.end()) {
        const std::string &libraryName = (*it).first;
        const ImportedFunctions &functions = (*it).second;

        //XXX: Check that these names are actually in the kernel...
        if (libraryName == "ndis.sys") {
            NdisHandlers *ndisHandlers = static_cast<NdisHandlers*>(s2e()->getPlugin("NdisHandlers"));
            if (!ndisHandlers) {
<<<<<<< HEAD
                s2e()->getWarningsStream() << "NdisHandlers not activated!" << '\n';
            } else {
                ndisHandlers->registerEntryPoints(state, functions);
                ndisHandlers->registerCaller(module);
=======
                s2e()->getWarningsStream() << "NdisHandlers not activated!" << std::endl;
            } else {
                ndisHandlers->registerEntryPoints(state, functions);
                ndisHandlers->registerCaller(state, module);
>>>>>>> 9c5b9d22
                ndisHandlers->registerImportedVariables(state, module, functions);
            }

        }else if (libraryName == "ntoskrnl.exe") {
            NtoskrnlHandlers *ntoskrnlHandlers = static_cast<NtoskrnlHandlers*>(s2e()->getPlugin("NtoskrnlHandlers"));
            if (!ntoskrnlHandlers) {
<<<<<<< HEAD
                s2e()->getWarningsStream() << "NtoskrnlHandlers not activated!" << '\n';
            } else {
                ntoskrnlHandlers->registerEntryPoints(state, functions);
                ntoskrnlHandlers->registerCaller(module);
                ntoskrnlHandlers->registerImportedVariables(state, module, functions);
            }
        }
    }
}

const ModuleDescriptor* WindowsApi::calledFromModule(S2EExecutionState *s)
{
    const ModuleDescriptor *mod = m_detector->getModule(s, s->getTb()->pcOfLastInstr);
    if (!mod) {
        return NULL;
=======
                s2e()->getWarningsStream() << "NtoskrnlHandlers not activated!" << std::endl;
            } else {
                ntoskrnlHandlers->registerEntryPoints(state, functions);
                ntoskrnlHandlers->registerCaller(state, module);
                ntoskrnlHandlers->registerImportedVariables(state, module, functions);
            }
        }
>>>>>>> 9c5b9d22
    }
}


<<<<<<< HEAD
void WindowsApi::parseConsistency(const std::string &key)
{
    ConfigFile *cfg = s2e()->getConfig();
    bool ok = false;
    std::string consistency = cfg->getString(key + ".consistency", "", &ok);

    if (consistency == "strict") {
        m_consistency = STRICT;
    }else if (consistency == "local") {
        m_consistency = LOCAL;
    }else if (consistency == "overapproximate") {
        m_consistency = OVERAPPROX;
    }else if  (consistency == "overconstrained") {
        //This is strict consistency with forced concretizations
        //XXX: cannot have multiple plugins with overconstrained
        m_consistency = STRICT;
        s2e()->getExecutor()->setForceConcretizations(true);
    }else {
        s2e()->getWarningsStream() << "Incorrect consistency " << consistency << '\n';
        exit(-1);
    }
}

=======
>>>>>>> 9c5b9d22
void WindowsApi::parseSpecificConsistency(const std::string &key)
{
    ConfigFile *cfg = s2e()->getConfig();

    //Get the list of key-value pair ids
    bool ok = false;
    ConfigFile::string_list ids = cfg->getListKeys(key + ".functionConsistencies", &ok);

    foreach2(it, ids.begin(), ids.end()) {
        std::string func = *it;

        std::stringstream ss;
        ss << key + ".functionConsistencies." << func;
        ConfigFile::string_list pairs = cfg->getStringList(ss.str());
        if (pairs.size() != 2) {
            s2e()->getDebugStream() << ss.str() << " must have two elements" << '\n';
            exit(-1);
        }

<<<<<<< HEAD
        Consistency consistency = STRICT;
        //Check the consistency type
        if (pairs[1] == "strict") {
            consistency = STRICT;
        }else if (pairs[1] == "local") {
            consistency = LOCAL;
        }else if (pairs[1] == "overapproximate") {
            consistency = OVERAPPROX;
        }else if  (pairs[1] == "overconstrained") {
            //This is strict consistency with forced concretizations
            s2e()->getWarningsStream() << "NDISHANDLERS: Cannot handle overconstrained for specific functions " << '\n';
=======
        ExecutionConsistencyModel consistency;
        consistency = ConsistencyModels::fromString(pairs[1]);
        if (consistency == OVERCONSTR) {
            s2e()->getWarningsStream() << "NDISHANDLERS: Cannot handle overconstrained for specific functions " << std::endl;
>>>>>>> 9c5b9d22
            exit(-1);
        }

        if (consistency == NONE) {
            s2e()->getWarningsStream() << "NDISHANDLERS: Incorrect consistency " << consistency <<
                    " for " << ss.str() << '\n';
            exit(-1);
        }

        s2e()->getDebugStream() << "NDISHANDLERS " << pairs[0] << " will have " << pairs[1] << " consistency" << '\n';
        m_specificConsistency[pairs[0]] = consistency;
    }

}


//////////////////////////////////////////////
bool WindowsApi::NtSuccess(S2E *s2e, S2EExecutionState *state)
{
    uint32_t eax;
    if (!state->readCpuRegisterConcrete(offsetof(CPUX86State, regs[R_EAX]), &eax, sizeof(eax))) {
        klee::ref<klee::Expr> val = state->readCpuRegister(offsetof(CPUX86State, regs[R_EAX]), klee::Expr::Int32);
        return NtSuccess(s2e, state, val);
    }
    return ((int32_t)eax >= NDIS_STATUS_SUCCESS);
}

bool WindowsApi::NtSuccess(S2E *s2e, S2EExecutionState *s, klee::ref<klee::Expr> &expr)
{
    bool isTrue;
    klee::ref<klee::Expr> eq = klee::SgeExpr::create(expr, klee::ConstantExpr::create(0, expr.get()->getWidth()));

    if (s2e->getExecutor()->getSolver()->mayBeTrue(klee::Query(s->constraints, eq), isTrue)) {
        return isTrue;
    }
    return false;
}

bool WindowsApi::NtFailure(S2E *s2e, S2EExecutionState *s, klee::ref<klee::Expr> &expr)
{
    bool isTrue;
    klee::ref<klee::Expr> eq = klee::SgeExpr::create(expr, klee::ConstantExpr::create(0, expr.get()->getWidth()));

    if (s2e->getExecutor()->getSolver()->mustBeFalse(klee::Query(s->constraints, eq), isTrue)) {
        return isTrue;
    }
    return false;
}

klee::ref<klee::Expr> WindowsApi::createFailure(S2EExecutionState *state, const std::string &varName)
{
    klee::ref<klee::Expr> symb = state->createSymbolicValue(klee::Expr::Int32, varName);
    klee::ref<klee::Expr> constr = klee::SgtExpr::create(klee::ConstantExpr::create(0, symb.get()->getWidth()), symb);
    state->addConstraint(constr);
    return symb;
}

klee::ref<klee::Expr> WindowsApi::addDisjunctionToConstraints(S2EExecutionState *state, const std::string &varName,
                                                    std::vector<uint32_t> values)
{
    klee::ref<klee::Expr> symb = state->createSymbolicValue(klee::Expr::Int32, varName);
    klee::ref<klee::Expr> constr;

    bool first = true;
    foreach2(it, values.begin(), values.end()) {
        klee::ref<klee::Expr> expr = klee::EqExpr::create(klee::ConstantExpr::create(*it, symb.get()->getWidth()), symb);
        if (first) {
            constr = expr;
            first = false;
        }else {
            constr = klee::OrExpr::create(constr, expr);
        }
    }
    state->addConstraint(constr);
    return symb;
}

//Address is a pointer to a UNICODE_STRING32 structure
bool WindowsApi::ReadUnicodeString(S2EExecutionState *state, uint32_t address, std::string &s)
{
    UNICODE_STRING32 configStringUnicode;
    bool ok;

    ok = state->readMemoryConcrete(address, &configStringUnicode, sizeof(configStringUnicode));
    if (!ok) {
        g_s2e->getDebugStream() << "Could not read UNICODE_STRING32" << '\n';
        return false;
    }

    ok = state->readUnicodeString(configStringUnicode.Buffer, s, configStringUnicode.Length);
    if (!ok) {
        g_s2e->getDebugStream() << "Could not read UNICODE_STRING32"  << '\n';
    }

    return ok;
}

uint32_t WindowsApi::getReturnAddress(S2EExecutionState *s)
{
    uint32_t ra;
    bool b = s->readMemoryConcrete(s->getSp(), &ra, sizeof(ra));
    if (b) {
        return ra;
    } else {
        return 0;
    }
}

bool WindowsApi::readConcreteParameter(S2EExecutionState *s, unsigned param, uint32_t *val)
{
    return s->readMemoryConcrete(s->getSp() + (param+1) * sizeof(uint32_t), val, sizeof(*val));
}

klee::ref<klee::Expr> WindowsApi::readParameter(S2EExecutionState *s, unsigned param)
{
    return s->readMemory(s->getSp() + (param+1) * sizeof(uint32_t), klee::Expr::Int32);
}

bool WindowsApi::writeParameter(S2EExecutionState *s, unsigned param, klee::ref<klee::Expr> val)
{
    return s->writeMemory(s->getSp() + (param+1) * sizeof(uint32_t), val);
}

S2EExecutionState* WindowsApi::forkSuccessFailure(S2EExecutionState *state, bool bypass,
                                                         unsigned argCount,
                                                         const std::string &varName)
{
    klee::ref<klee::Expr> symb = state->createSymbolicValue(klee::Expr::Int32, varName);
    klee::ref<klee::Expr> cond = klee::SgtExpr::create(klee::ConstantExpr::create(STATUS_SUCCESS, klee::Expr::Int32), symb);
    klee::Executor::StatePair sp = s2e()->getExecutor()->fork(*state, cond, false);

    S2EExecutionState *skippedState = static_cast<S2EExecutionState *>(sp.first);
    S2EExecutionState *normalState = static_cast<S2EExecutionState *>(sp.second);

    assert(skippedState == state);

    //symb < STATUS_SUCCESS
    skippedState->writeCpuRegister(offsetof(CPUState, regs[R_EAX]), symb);

    if (bypass) {
        skippedState->bypassFunction(argCount);
    }

    incrementFailures(skippedState);
    return normalState;
}

bool WindowsApi::forkRange(S2EExecutionState *state,
                           const std::string &msg, std::vector<uint32_t> values)
{

    assert(m_functionMonitor);
    bool oldForkStatus = state->isForkingEnabled();
    state->enableForking();

    klee::ref<klee::Expr> success = state->createSymbolicValue(klee::Expr::Int32, msg);

    S2EExecutionState *curState = state;

    for (unsigned i=0; values.size()>0 && i<values.size()-1; ++i) {
        klee::ref<klee::Expr> cond = klee::NeExpr::create(success, klee::ConstantExpr::create(values[i], klee::Expr::Int32));

        klee::Executor::StatePair sp = s2e()->getExecutor()->fork(*curState, cond, false);
        S2EExecutionState *ts = static_cast<S2EExecutionState *>(sp.first);
        S2EExecutionState *fs = static_cast<S2EExecutionState *>(sp.second);

        //XXX: Remove this from here (but check all the callers and return a list of forked states...)
        m_functionMonitor->eraseSp(state == fs ? ts : fs, state->getPc());

        //uint32_t retVal = values[i];
        fs->writeCpuRegister(offsetof(CPUState, regs[R_EAX]), success);
        curState = ts;
        fs->setForking(oldForkStatus);
    }

    uint32_t retVal = values[values.size()-1];
    klee::ref<klee::Expr> cond = klee::EqExpr::create(success, klee::ConstantExpr::create(retVal, klee::Expr::Int32));
    curState->addConstraint(cond);
    curState->writeCpuRegister(offsetof(CPUState, regs[R_EAX]), success);

    curState->setForking(oldForkStatus);
    return true;
}

//Creates count copies of the current state.
//All the states are identical.
//XXX: Should move to S2EExecutor, use forkRange.
klee::ref<klee::Expr> WindowsApi::forkStates(S2EExecutionState *state, std::vector<S2EExecutionState*> &result,
                            int count, const std::string &varName)
{
    bool oldForkStatus = state->isForkingEnabled();
    state->enableForking();

    klee::ref<klee::Expr> symb = state->createSymbolicValue(klee::Expr::Int32, varName);
    std::vector<klee::Expr> conditions;

    S2EExecutionState *curState = state;
    for (int i=0; i<count; ++i) {
        klee::ref<klee::Expr> cond = klee::NeExpr::create(symb, klee::ConstantExpr::create(i, klee::Expr::Int32));

        klee::Executor::StatePair sp = s2e()->getExecutor()->fork(*curState, cond, false);
        S2EExecutionState *ts = static_cast<S2EExecutionState *>(sp.first);
        S2EExecutionState *fs = static_cast<S2EExecutionState *>(sp.second);

        curState = ts;
        result.push_back(fs);
        fs->setForking(oldForkStatus);
    }
    klee::ref<klee::Expr> cond = klee::EqExpr::create(symb, klee::ConstantExpr::create(count, klee::Expr::Int32));
    curState->addConstraint(cond);
    result.push_back(curState);
    curState->setForking(oldForkStatus);
    return symb;
}

//This is meant to be called in a call handler
const std::string WindowsApi::getVariableName(S2EExecutionState *state, const std::string &base)
{
    std::stringstream ss;
    uint64_t pc = state->getTb()->pcOfLastInstr;

    const ModuleDescriptor *desc = m_detector->getModule(state, pc, true);
    if (desc) {
        uint64_t relPc = desc->ToNativeBase(pc);
        ss << base << "_" << desc->Name << "_0x" << std::hex << relPc;
    }else {
        ss << base << "_0x" << std::hex << pc;
    }
    return ss.str();
}


//////////////////////////////////////////////


bool WindowsApi::grantAccessToUnicodeString(S2EExecutionState *state,
                                uint64_t address, const std::string &regionType)
{
    if (!m_memoryChecker) {
        return false;
    }

    m_memoryChecker->grantMemory(state, address, sizeof(UNICODE_STRING32),
                                 MemoryChecker::READWRITE, regionType + ":UnicodeString", address, false);

    UNICODE_STRING32 String;
    if (!state->readMemoryConcrete(address, &String, sizeof(String))) {
<<<<<<< HEAD
        s2e()->getWarningsStream() << "grantAccessToUnicodeString failed" << '\n';
=======
        s2e()->getWarningsStream() << "grantAccessToUnicodeString failed" << std::endl;
>>>>>>> 9c5b9d22
        return false;
    }

    if (String.Buffer && String.MaximumLength > 0) {
        m_memoryChecker->grantMemory(state, String.Buffer, String.MaximumLength * sizeof(uint16_t),
                                     MemoryChecker::READWRITE, regionType+":UnicodeStringBuffer", String.Buffer, false);
    }else {
<<<<<<< HEAD
        s2e()->getWarningsStream() << "grantAccessToUnicodeString: string not initialized properly" << '\n';
=======
        s2e()->getWarningsStream() << "grantAccessToUnicodeString: string not initialized properly" << std::endl;
>>>>>>> 9c5b9d22
        return false;
    }

    return true;
}

bool WindowsApi::revokeAccessToUnicodeString(S2EExecutionState *state,
                                uint64_t address)
{
    if (!m_memoryChecker) {
        return false;
    }

    UNICODE_STRING32 String;
    if (!state->readMemoryConcrete(address, &String, sizeof(String))) {
<<<<<<< HEAD
        s2e()->getWarningsStream() << "revokeAccessToUnicodeString failed" << '\n';
=======
        s2e()->getWarningsStream() << "revokeAccessToUnicodeString failed" << std::endl;
>>>>>>> 9c5b9d22
        return false;
    }

    bool res = true;
    res &= m_memoryChecker->revokeMemory(state, "", String.Buffer);
    res &= m_memoryChecker->revokeMemory(state, "", address);

    return res;
}

//Default implementation that simply disconnets all registered functions
void WindowsApi::onModuleUnload(
        S2EExecutionState* state,
        const ModuleDescriptor &module
        )
{
    m_functionMonitor->disconnect(state, module);
    unregisterEntryPoints(state, module);
<<<<<<< HEAD
    unregisterCaller(module);
=======
    unregisterCaller(state, module);
>>>>>>> 9c5b9d22
}


}
}<|MERGE_RESOLUTION|>--- conflicted
+++ resolved
@@ -74,15 +74,12 @@
     m_memoryChecker = static_cast<MemoryChecker*>(s2e()->getPlugin("MemoryChecker"));
     m_manager = static_cast<StateManager*>(s2e()->getPlugin("StateManager"));
     m_bsodInterceptor = static_cast<BlueScreenInterceptor*>(s2e()->getPlugin("BlueScreenInterceptor"));
-<<<<<<< HEAD
-=======
     m_statsCollector = static_cast<ExecutionStatisticsCollector*>(s2e()->getPlugin("ExecutionStatisticsCollector"));
     m_models = static_cast<ConsistencyModels*>(s2e()->getPlugin("ConsistencyModels"));
 
     ConfigFile *cfg = s2e()->getConfig();
 
     m_terminateOnWarnings = cfg->getBool(getConfigKey() + ".terminateOnWarnings");
->>>>>>> 9c5b9d22
 
     parseSpecificConsistency(getConfigKey());
 }
@@ -105,78 +102,26 @@
         if (libraryName == "ndis.sys") {
             NdisHandlers *ndisHandlers = static_cast<NdisHandlers*>(s2e()->getPlugin("NdisHandlers"));
             if (!ndisHandlers) {
-<<<<<<< HEAD
                 s2e()->getWarningsStream() << "NdisHandlers not activated!" << '\n';
             } else {
                 ndisHandlers->registerEntryPoints(state, functions);
-                ndisHandlers->registerCaller(module);
-=======
-                s2e()->getWarningsStream() << "NdisHandlers not activated!" << std::endl;
-            } else {
-                ndisHandlers->registerEntryPoints(state, functions);
                 ndisHandlers->registerCaller(state, module);
->>>>>>> 9c5b9d22
                 ndisHandlers->registerImportedVariables(state, module, functions);
             }
 
         }else if (libraryName == "ntoskrnl.exe") {
             NtoskrnlHandlers *ntoskrnlHandlers = static_cast<NtoskrnlHandlers*>(s2e()->getPlugin("NtoskrnlHandlers"));
             if (!ntoskrnlHandlers) {
-<<<<<<< HEAD
                 s2e()->getWarningsStream() << "NtoskrnlHandlers not activated!" << '\n';
-            } else {
-                ntoskrnlHandlers->registerEntryPoints(state, functions);
-                ntoskrnlHandlers->registerCaller(module);
-                ntoskrnlHandlers->registerImportedVariables(state, module, functions);
-            }
-        }
-    }
-}
-
-const ModuleDescriptor* WindowsApi::calledFromModule(S2EExecutionState *s)
-{
-    const ModuleDescriptor *mod = m_detector->getModule(s, s->getTb()->pcOfLastInstr);
-    if (!mod) {
-        return NULL;
-=======
-                s2e()->getWarningsStream() << "NtoskrnlHandlers not activated!" << std::endl;
             } else {
                 ntoskrnlHandlers->registerEntryPoints(state, functions);
                 ntoskrnlHandlers->registerCaller(state, module);
                 ntoskrnlHandlers->registerImportedVariables(state, module, functions);
             }
         }
->>>>>>> 9c5b9d22
-    }
-}
-
-
-<<<<<<< HEAD
-void WindowsApi::parseConsistency(const std::string &key)
-{
-    ConfigFile *cfg = s2e()->getConfig();
-    bool ok = false;
-    std::string consistency = cfg->getString(key + ".consistency", "", &ok);
-
-    if (consistency == "strict") {
-        m_consistency = STRICT;
-    }else if (consistency == "local") {
-        m_consistency = LOCAL;
-    }else if (consistency == "overapproximate") {
-        m_consistency = OVERAPPROX;
-    }else if  (consistency == "overconstrained") {
-        //This is strict consistency with forced concretizations
-        //XXX: cannot have multiple plugins with overconstrained
-        m_consistency = STRICT;
-        s2e()->getExecutor()->setForceConcretizations(true);
-    }else {
-        s2e()->getWarningsStream() << "Incorrect consistency " << consistency << '\n';
-        exit(-1);
-    }
-}
-
-=======
->>>>>>> 9c5b9d22
+    }
+}
+
 void WindowsApi::parseSpecificConsistency(const std::string &key)
 {
     ConfigFile *cfg = s2e()->getConfig();
@@ -196,24 +141,10 @@
             exit(-1);
         }
 
-<<<<<<< HEAD
-        Consistency consistency = STRICT;
-        //Check the consistency type
-        if (pairs[1] == "strict") {
-            consistency = STRICT;
-        }else if (pairs[1] == "local") {
-            consistency = LOCAL;
-        }else if (pairs[1] == "overapproximate") {
-            consistency = OVERAPPROX;
-        }else if  (pairs[1] == "overconstrained") {
-            //This is strict consistency with forced concretizations
-            s2e()->getWarningsStream() << "NDISHANDLERS: Cannot handle overconstrained for specific functions " << '\n';
-=======
         ExecutionConsistencyModel consistency;
         consistency = ConsistencyModels::fromString(pairs[1]);
         if (consistency == OVERCONSTR) {
-            s2e()->getWarningsStream() << "NDISHANDLERS: Cannot handle overconstrained for specific functions " << std::endl;
->>>>>>> 9c5b9d22
+            s2e()->getWarningsStream() << "NDISHANDLERS: Cannot handle overconstrained for specific functions\n";
             exit(-1);
         }
 
@@ -461,11 +392,7 @@
 
     UNICODE_STRING32 String;
     if (!state->readMemoryConcrete(address, &String, sizeof(String))) {
-<<<<<<< HEAD
         s2e()->getWarningsStream() << "grantAccessToUnicodeString failed" << '\n';
-=======
-        s2e()->getWarningsStream() << "grantAccessToUnicodeString failed" << std::endl;
->>>>>>> 9c5b9d22
         return false;
     }
 
@@ -473,11 +400,7 @@
         m_memoryChecker->grantMemory(state, String.Buffer, String.MaximumLength * sizeof(uint16_t),
                                      MemoryChecker::READWRITE, regionType+":UnicodeStringBuffer", String.Buffer, false);
     }else {
-<<<<<<< HEAD
         s2e()->getWarningsStream() << "grantAccessToUnicodeString: string not initialized properly" << '\n';
-=======
-        s2e()->getWarningsStream() << "grantAccessToUnicodeString: string not initialized properly" << std::endl;
->>>>>>> 9c5b9d22
         return false;
     }
 
@@ -493,11 +416,7 @@
 
     UNICODE_STRING32 String;
     if (!state->readMemoryConcrete(address, &String, sizeof(String))) {
-<<<<<<< HEAD
         s2e()->getWarningsStream() << "revokeAccessToUnicodeString failed" << '\n';
-=======
-        s2e()->getWarningsStream() << "revokeAccessToUnicodeString failed" << std::endl;
->>>>>>> 9c5b9d22
         return false;
     }
 
@@ -516,11 +435,7 @@
 {
     m_functionMonitor->disconnect(state, module);
     unregisterEntryPoints(state, module);
-<<<<<<< HEAD
-    unregisterCaller(module);
-=======
     unregisterCaller(state, module);
->>>>>>> 9c5b9d22
 }
 
 
