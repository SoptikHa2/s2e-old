--- conflicted
+++ resolved
@@ -128,8 +128,6 @@
     void grantAccessToIrp(S2EExecutionState *state, uint32_t pIrp);
     void revokeAccessToIrp(S2EExecutionState *state, uint32_t pIrp);
 
-<<<<<<< HEAD
-=======
 private:
     void DispatchIoctl(S2EExecutionState* state, uint64_t pIrp, const windows::IRP &irp,
                        const windows::IO_STACK_LOCATION &stackLocation);
@@ -137,7 +135,6 @@
     void DispatchWrite(S2EExecutionState* state, uint64_t pIrp, const windows::IRP &irp,
                        const windows::IO_STACK_LOCATION &stackLocation);
 
->>>>>>> 9c5b9d22
 public:
     DECLARE_ENTRY_POINT_CALL(DriverDispatch, uint32_t irpMajor);
     DECLARE_ENTRY_POINT_RET(DriverDispatch, uint32_t irpMajor, bool isFake, uint32_t pIrp);
