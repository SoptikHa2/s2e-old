/*
 * S2E Selective Symbolic Execution Framework
 *
 * Copyright (c) 2010, Dependable Systems Laboratory, EPFL
 * All rights reserved.
 *
 * Redistribution and use in source and binary forms, with or without
 * modification, are permitted provided that the following conditions are met:
 *     * Redistributions of source code must retain the above copyright
 *       notice, this list of conditions and the following disclaimer.
 *     * Redistributions in binary form must reproduce the above copyright
 *       notice, this list of conditions and the following disclaimer in the
 *       documentation and/or other materials provided with the distribution.
 *     * Neither the name of the Dependable Systems Laboratory, EPFL nor the
 *       names of its contributors may be used to endorse or promote products
 *       derived from this software without specific prior written permission.
 *
 * THIS SOFTWARE IS PROVIDED BY THE COPYRIGHT HOLDERS AND CONTRIBUTORS "AS IS" AND
 * ANY EXPRESS OR IMPLIED WARRANTIES, INCLUDING, BUT NOT LIMITED TO, THE IMPLIED
 * WARRANTIES OF MERCHANTABILITY AND FITNESS FOR A PARTICULAR PURPOSE ARE
 * DISCLAIMED. IN NO EVENT SHALL THE DEPENDABLE SYSTEMS LABORATORY, EPFL BE LIABLE
 * FOR ANY DIRECT, INDIRECT, INCIDENTAL, SPECIAL, EXEMPLARY, OR CONSEQUENTIAL DAMAGES
 * (INCLUDING, BUT NOT LIMITED TO, PROCUREMENT OF SUBSTITUTE GOODS OR SERVICES;
 * LOSS OF USE, DATA, OR PROFITS; OR BUSINESS INTERRUPTION) HOWEVER CAUSED AND
 * ON ANY THEORY OF LIABILITY, WHETHER IN CONTRACT, STRICT LIABILITY, OR TORT
 * (INCLUDING NEGLIGENCE OR OTHERWISE) ARISING IN ANY WAY OUT OF THE USE OF THIS
 * SOFTWARE, EVEN IF ADVISED OF THE POSSIBILITY OF SUCH DAMAGE.
 *
 * Currently maintained by:
 *    Vitaly Chipounov <vitaly.chipounov@epfl.ch>
 *    Volodymyr Kuznetsov <vova.kuznetsov@epfl.ch>
 *
 * All contributors are listed in S2E-AUTHORS file.
 *
 */

extern "C" {
#include <qemu-common.h>
#include <cpu-all.h>
#include <exec-all.h>
}

#include <s2e/S2E.h>
#include <s2e/S2EExecutor.h>
#include <s2e/ConfigFile.h>
#include <s2e/Utils.h>

#include <s2e/Plugins/FunctionMonitor.h>

#define CURRENT_CLASS NtoskrnlHandlers

#include "NtoskrnlHandlers.h"
#include "Ntddk.h"

#include <s2e/Plugins/WindowsInterceptor/WindowsImage.h>
#include <klee/Solver.h>

#include <iostream>
#include <sstream>

using namespace s2e::windows;

namespace s2e {
namespace plugins {

S2E_DEFINE_PLUGIN(NtoskrnlHandlers, "Basic collection of NT Kernel API functions.", "NtoskrnlHandlers",
                  "FunctionMonitor", "Interceptor", "ConsistencyModels");

const NtoskrnlHandlers::AnnotationsArray NtoskrnlHandlers::s_handlers[] = {

    DECLARE_EP_STRUC(NtoskrnlHandlers, DebugPrint),
    DECLARE_EP_STRUC(NtoskrnlHandlers, IoCreateSymbolicLink),

    DECLARE_EP_STRUC(NtoskrnlHandlers, IoCreateDevice),
    DECLARE_EP_STRUC(NtoskrnlHandlers, IoDeleteDevice),

    DECLARE_EP_STRUC(NtoskrnlHandlers, IoIsWdmVersionAvailable),
    DECLARE_EP_STRUC(NtoskrnlHandlers, IoFreeMdl),

    DECLARE_EP_STRUC(NtoskrnlHandlers, RtlEqualUnicodeString),
    DECLARE_EP_STRUC(NtoskrnlHandlers, RtlAddAccessAllowedAce),
    DECLARE_EP_STRUC(NtoskrnlHandlers, RtlCreateSecurityDescriptor),
    DECLARE_EP_STRUC(NtoskrnlHandlers, RtlSetDaclSecurityDescriptor),
    DECLARE_EP_STRUC(NtoskrnlHandlers, RtlAbsoluteToSelfRelativeSD),

    DECLARE_EP_STRUC(NtoskrnlHandlers, GetSystemUpTime),
    DECLARE_EP_STRUC(NtoskrnlHandlers, KeStallExecutionProcessor),

    DECLARE_EP_STRUC(NtoskrnlHandlers, ExAllocatePoolWithTag),
    DECLARE_EP_STRUC(NtoskrnlHandlers, ExFreePool),
    DECLARE_EP_STRUC(NtoskrnlHandlers, ExFreePoolWithTag),

    DECLARE_EP_STRUC(NtoskrnlHandlers, IofCompleteRequest),
<<<<<<< HEAD

    DECLARE_EP_STRUC(NtoskrnlHandlers, DebugPrint),

    DECLARE_EP_STRUC(NtoskrnlHandlers, MmGetSystemRoutineAddress)
};

const char * NtoskrnlHandlers::s_ignoredFunctionsList[] = {
    //XXX: Should revoke read/write grants for these APIs
    "RtlFreeUnicodeString",
    "RtlInitUnicodeString",

    //Other functions
    "IoReleaseCancelSpinLock",
    "IofCompleteRequest",
    "KeBugCheckEx",
    "KeEnterCriticalRegion", "KeLeaveCriticalRegion",
    "RtlLengthSecurityDescriptor",
    "RtlLengthSid",

    "memcpy", "memset", "wcschr", "_alldiv", "_alldvrm", "_aulldiv", "_aulldvrm",
    "_snwprintf", "_wcsnicmp",

    NULL
};

=======

    DECLARE_EP_STRUC(NtoskrnlHandlers, DebugPrint),

    DECLARE_EP_STRUC(NtoskrnlHandlers, MmGetSystemRoutineAddress)
};

const char * NtoskrnlHandlers::s_ignoredFunctionsList[] = {
    //XXX: Should revoke read/write grants for these APIs
    "RtlFreeUnicodeString",
    "RtlInitUnicodeString",

    //Other functions
    "IoReleaseCancelSpinLock",
    "IofCompleteRequest",
    "KeBugCheckEx",
    "KeEnterCriticalRegion", "KeLeaveCriticalRegion",
    "RtlLengthSecurityDescriptor",
    "RtlLengthSid",

    "memcpy", "memset", "wcschr", "_alldiv", "_alldvrm", "_aulldiv", "_aulldvrm",
    "_snwprintf", "_wcsnicmp",

    NULL
};

>>>>>>> 9c5b9d22
const SymbolDescriptor NtoskrnlHandlers::s_exportedVariablesList[] = {
    {"IoDeviceObjectType", sizeof(uint32_t)},
    {"KeTickCount", sizeof(uint32_t)},
    {"SeExports", sizeof(s2e::windows::SE_EXPORTS)},
    {"", 0}
};


//XXX: These should be implemented:
//IoDeleteSymbolicLink, KeQueryInterruptTime, KeQuerySystemTime, MmGetSystemRoutineAddress,
//MmMapLockedPagesSpecifyCache, ObOpenObjectByPointer, RtlGetDaclSecurityDescriptor,
//RtlGetGroupSecurityDescriptor, RtlGetOwnerSecurityDescriptor, RtlGetSaclSecurityDescriptor,
//SeCaptureSecurityDescriptor

//Registry:
//ZwClose, ZwCreateKey, ZwOpenKey, ZwQueryValueKey, ZwSetSecurityObject, ZwSetValueKey

const NtoskrnlHandlers::AnnotationsMap NtoskrnlHandlers::s_handlersMap =
        NtoskrnlHandlers::initializeHandlerMap();

const NtoskrnlHandlers::StringSet NtoskrnlHandlers::s_ignoredFunctions =
        NtoskrnlHandlers::initializeIgnoredFunctionSet();

const SymbolDescriptors NtoskrnlHandlers::s_exportedVariables =
        NtoskrnlHandlers::initializeExportedVariables();

void NtoskrnlHandlers::initialize()
{
    WindowsApi::initialize();

    m_loaded = false;

    m_windowsMonitor->onModuleLoad.connect(
            sigc::mem_fun(*this,
                    &NtoskrnlHandlers::onModuleLoad)
            );

    m_windowsMonitor->onModuleUnload.connect(
            sigc::mem_fun(*this,
                    &NtoskrnlHandlers::onModuleUnload)
            );

}

void NtoskrnlHandlers::onModuleLoad(
        S2EExecutionState* state,
        const ModuleDescriptor &module
        )
{
    if (module.Name != "ntoskrnl.exe") {
        return;
    }

    if (m_loaded) {
        return;
    }

    m_loaded = true;
    m_module = module;
}

void NtoskrnlHandlers::onModuleUnload(
    S2EExecutionState* state,
    const ModuleDescriptor &module
    )
{
    if (module.Name != "ntoskrnl.exe") {
        return;
    }

    //If we get here, Windows is broken.
    m_loaded = false;
    assert(false);

    m_functionMonitor->disconnect(state, module);
}

std::string NtoskrnlHandlers::readUnicodeString(S2EExecutionState *state, uint32_t pUnicodeString)
{
    UNICODE_STRING32 UnicodeString;

    if (!state->readMemoryConcrete(pUnicodeString, &UnicodeString, sizeof(UnicodeString))) {
        return "";
    }

    std::string ret;
    state->readUnicodeString(UnicodeString.Buffer, ret, UnicodeString.Length);
    return ret;
}

void NtoskrnlHandlers::DebugPrint(S2EExecutionState* state, FunctionMonitorState *fns)
{
    if (!calledFromModule(state)) { return; }

    //Invoke this function in all contexts
     uint32_t strptr;
     bool ok = true;
     ok &= readConcreteParameter(state, 1, &strptr);

     if (!ok) {
         s2e()->getDebugStream() << "Could not read string in DebugPrint" << '\n';
         return;
     }

     std::string message;
     ok = state->readString(strptr, message, 255);
     if (!ok) {
         s2e()->getDebugStream() << "Could not read string in DebugPrint at address 0x" << hexval(strptr) <<  '\n';
         return;
     }

     s2e()->getMessagesStream(state) << "DebugPrint: " << message << '\n';
}


////////////////////////////////////////////////////////////////////////////////////////////////////////
void NtoskrnlHandlers::IoCreateSymbolicLink(S2EExecutionState* state, FunctionMonitorState *fns)
{
    if (!calledFromModule(state)) { return; }
    HANDLER_TRACE_CALL();

    ExecutionConsistencyModel consistency = getConsistency(state, __FUNCTION__);

    if (consistency < LOCAL) {
        return;
    }

    uint32_t pSymbolicLinkName, pDeviceName;
    bool ok = true;
    ok &= readConcreteParameter(state, 0, &pSymbolicLinkName);
    ok &= readConcreteParameter(state, 0, &pDeviceName);
    if (!ok) {
        HANDLER_TRACE_PARAM_FAILED("SymbolicLinkName or DeviceName" );
    }else {
        std::string strSymbolicLinkName = readUnicodeString(state, pSymbolicLinkName);
        std::string strDeviceName = readUnicodeString(state, pDeviceName);

        s2e()->getMessagesStream() << "IoCreateSymbolicName SymbolicLinkName: " << strSymbolicLinkName
                << " DeviceName: " << strDeviceName << '\n';
    }

    state->undoCallAndJumpToSymbolic();

    S2EExecutionState *normalState = forkSuccessFailure(state, true, 2, getVariableName(state, __FUNCTION__));
    FUNCMON_REGISTER_RETURN(normalState, fns, NtoskrnlHandlers::IoCreateSymbolicLinkRet);
}

void NtoskrnlHandlers::IoCreateSymbolicLinkRet(S2EExecutionState* state)
{
    HANDLER_TRACE_RETURN();

    if (!NtSuccess(g_s2e, state)) {
        HANDLER_TRACE_FCNFAILED();
        incrementFailures(state);
        return;
    } else {
        incrementSuccesses(state);
    }
}

////////////////////////////////////////////////////////////////////////////////////////////////////////
void NtoskrnlHandlers::IoCreateDevice(S2EExecutionState* state, FunctionMonitorState *fns)
{
    if (!calledFromModule(state)) { return; }
    HANDLER_TRACE_CALL();

<<<<<<< HEAD
    uint32_t pDeviceObject;
    if (!readConcreteParameter(state, 6, &pDeviceObject)) {
        HANDLER_TRACE_PARAM_FAILED("pDeviceObject");
        return;
    }

    if (getConsistency(__FUNCTION__) < LOCAL) {
        FUNCMON_REGISTER_RETURN_A(state, fns, NtoskrnlHandlers::IoCreateDeviceRet, pDeviceObject);
        return;
    }

=======
    ExecutionConsistencyModel consistency = getConsistency(state, __FUNCTION__);

    uint32_t pDeviceObject;
    if (!readConcreteParameter(state, 6, &pDeviceObject)) {
        HANDLER_TRACE_PARAM_FAILED("pDeviceObject");
        return;
    }

    if (consistency < LOCAL) {
        FUNCMON_REGISTER_RETURN_A(state, fns, NtoskrnlHandlers::IoCreateDeviceRet, pDeviceObject);
        return;
    }

>>>>>>> 9c5b9d22
    state->undoCallAndJumpToSymbolic();

    //Fork one successful state and one failed state (where the function is bypassed)
    std::vector<S2EExecutionState *> states;
    forkStates(state, states, 1, getVariableName(state, __FUNCTION__) + "_failure");

    //Skip the call in the current state
    state->bypassFunction(7);

    klee::ref<klee::Expr> symb = createFailure(state, getVariableName(state, __FUNCTION__) + "_result");
    state->writeCpuRegister(offsetof(CPUState, regs[R_EAX]), symb);
<<<<<<< HEAD

=======
    incrementFailures(state);
>>>>>>> 9c5b9d22

    //Register the return handler
    S2EExecutionState *otherState = states[0] == state ? states[1] : states[0];
    FUNCMON_REGISTER_RETURN_A(otherState, m_functionMonitor, NtoskrnlHandlers::IoCreateDeviceRet, pDeviceObject);
}

void NtoskrnlHandlers::IoCreateDeviceRet(S2EExecutionState* state, uint32_t pDeviceObject)
{
    HANDLER_TRACE_RETURN();

    if (!NtSuccess(g_s2e, state)) {
        HANDLER_TRACE_FCNFAILED();
        incrementFailures(state);
        return;
    }

    incrementSuccesses(state);

    if (m_memoryChecker) {
        s2e()->getDebugStream() << "IoCreateDeviceRet pDeviceObject=0x" << std::hex << pDeviceObject << std::endl;

        uint32_t DeviceObject;

        if (!state->readMemoryConcrete(pDeviceObject, &DeviceObject, sizeof(DeviceObject))) {
            return;
        }

        m_memoryChecker->grantMemory(state, DeviceObject, sizeof(DEVICE_OBJECT32),
                                     MemoryChecker::READWRITE, "IoCreateDevice", DeviceObject);
    }
}

////////////////////////////////////////////////////////////////////////////////////////////////////////
void NtoskrnlHandlers::IoDeleteDevice(S2EExecutionState* state, FunctionMonitorState *fns)
{
    if (!calledFromModule(state)) { return; }
    HANDLER_TRACE_CALL();

    uint32_t pDeviceObject;
    if (!readConcreteParameter(state, 0, &pDeviceObject)) {
        HANDLER_TRACE_PARAM_FAILED("pDeviceObject");
        return;
    }

    if (m_memoryChecker) {
<<<<<<< HEAD
        s2e()->getDebugStream() << "IoCreateDeviceRet pDeviceObject=0x" << hexval(pDeviceObject) << '\n';

        uint32_t DeviceObject;

        if (!state->readMemoryConcrete(pDeviceObject, &DeviceObject, sizeof(DeviceObject))) {
            return;
        }

        m_memoryChecker->grantMemory(state, DeviceObject, sizeof(DEVICE_OBJECT32),
                                     MemoryChecker::READWRITE, "IoCreateDevice", DeviceObject);
    }
}

////////////////////////////////////////////////////////////////////////////////////////////////////////
void NtoskrnlHandlers::IoDeleteDevice(S2EExecutionState* state, FunctionMonitorState *fns)
{
    if (!calledFromModule(state)) { return; }
    HANDLER_TRACE_CALL();

    uint32_t pDeviceObject;
    if (!readConcreteParameter(state, 0, &pDeviceObject)) {
        HANDLER_TRACE_PARAM_FAILED("pDeviceObject");
        return;
    }

    if (m_memoryChecker) {
=======
>>>>>>> 9c5b9d22
        if (!m_memoryChecker->revokeMemory(state, "IoCreateDevice", pDeviceObject)) {
            s2e()->getExecutor()->terminateStateEarly(*state, "Could not revoke memory for device object");
        }
    }
}

////////////////////////////////////////////////////////////////////////////////////////////////////////
void NtoskrnlHandlers::IoIsWdmVersionAvailable(S2EExecutionState* state, FunctionMonitorState *fns)
{
    if (!calledFromModule(state)) { return; }
    HANDLER_TRACE_CALL();

    ExecutionConsistencyModel consistency = getConsistency(state, __FUNCTION__);

    if (consistency < LOCAL) {
        return;
    }

    FUNCMON_REGISTER_RETURN(state, fns, NtoskrnlHandlers::IoIsWdmVersionAvailableRet);
}

void NtoskrnlHandlers::IoIsWdmVersionAvailableRet(S2EExecutionState* state)
{
    HANDLER_TRACE_RETURN();

    state->jumpToSymbolicCpp();

    uint32_t isAvailable;
    if (!state->readCpuRegisterConcrete(offsetof(CPUState, regs[R_EAX]), &isAvailable, sizeof(isAvailable))) {
        return;
    }
    if (!isAvailable) {
        HANDLER_TRACE_FCNFAILED();
    }

    //Fork a state with success and failure
    std::vector<uint32_t> values;
    values.push_back(1);
    values.push_back(0);
    forkRange(state, __FUNCTION__, values);
}

////////////////////////////////////////////////////////////////////////////////////////////////////////
void NtoskrnlHandlers::IoFreeMdl(S2EExecutionState *state, FunctionMonitorState *fns)
{
    if (!calledFromModule(state)) { return; }
    uint32_t Buffer;
    bool ok = true;
    ok &= readConcreteParameter(state, 0, &Buffer);

    if (!ok) {
        s2e()->getDebugStream(state) << "Could not read parameters" << '\n';
        return;
    }

    if(m_memoryChecker) {
        m_memoryChecker->revokeMemory(state, Buffer, uint64_t(-1));
    }
}

////////////////////////////////////////////////////////////////////////////////////////////////////////
void NtoskrnlHandlers::GetSystemUpTime(S2EExecutionState* state, FunctionMonitorState *fns)
{
    if (!calledFromModule(state)) { return; }
    HANDLER_TRACE_CALL();
    state->undoCallAndJumpToSymbolic();

    s2e()->getDebugStream(state) << "Bypassing function " << __FUNCTION__ << '\n';

    klee::ref<klee::Expr> ret = state->createSymbolicValue(klee::Expr::Int32, getVariableName(state, __FUNCTION__));

    uint32_t valPtr;
    if (readConcreteParameter(state, 0, &valPtr)) {
        state->writeMemory(valPtr, ret);
        state->bypassFunction(1);
    }
}

////////////////////////////////////////////////////////////////////////////////////////////////////////
void NtoskrnlHandlers::KeStallExecutionProcessor(S2EExecutionState* state, FunctionMonitorState *fns)
{
    if (!calledFromModule(state)) { return; }
    HANDLER_TRACE_CALL();
    s2e()->getDebugStream(state) << "Bypassing function " << __FUNCTION__ << '\n';

    state->bypassFunction(1);
}

////////////////////////////////////////////////////////////////////////////////////////////////////////
void NtoskrnlHandlers::RtlEqualUnicodeString(S2EExecutionState* state, FunctionMonitorState *fns)
{
    if (!calledFromModule(state)) { return; }
    HANDLER_TRACE_CALL();

    ExecutionConsistencyModel consistency = getConsistency(state, __FUNCTION__);

    if (consistency == STRICT) {
        return;
    }

    state->undoCallAndJumpToSymbolic();

    //XXX: local assumes the stuff comes from the registry
    //XXX: local consistency is broken, because each time gets a new symbolic value,
    //disregarding the string.
    if (consistency == OVERAPPROX || consistency == LOCAL) {
        klee::ref<klee::Expr> eax = state->createSymbolicValue(klee::Expr::Int32, __FUNCTION__);
        state->writeCpuRegister(offsetof(CPUState, regs[R_EAX]), eax);
        state->bypassFunction(3);
    }
}
////////////////////////////////////////////////////////////////////////////////////////////////////////
void NtoskrnlHandlers::RtlAddAccessAllowedAce(S2EExecutionState* state, FunctionMonitorState *fns)
{
    if (!calledFromModule(state)) { return; }
    HANDLER_TRACE_CALL();

    ExecutionConsistencyModel consistency = getConsistency(state, __FUNCTION__);

    if (consistency < LOCAL) {
        return;
    }

    state->undoCallAndJumpToSymbolic();

    //Fork one successful state and one failed state (where the function is bypassed)
    std::vector<S2EExecutionState *> states;
    forkStates(state, states, 1, getVariableName(state, __FUNCTION__) + "_failure");

    //Skip the call in the current state
    state->bypassFunction(4);
    incrementFailures(state);

    state->writeCpuRegister(offsetof(CPUState, regs[R_EAX]),
                            createFailure(state, getVariableName(state, __FUNCTION__) + "_result"));
}

////////////////////////////////////////////////////////////////////////////////////////////////////////
void NtoskrnlHandlers::MmGetSystemRoutineAddress(S2EExecutionState* state, FunctionMonitorState *fns)
{
    if (!calledFromModule(state)) { return; }
    HANDLER_TRACE_CALL();

<<<<<<< HEAD
    if (getConsistency(__FUNCTION__) < LOCAL) {
=======
    ExecutionConsistencyModel consistency = getConsistency(state, __FUNCTION__);

    if (consistency < LOCAL) {
>>>>>>> 9c5b9d22
        return;
    }

    state->undoCallAndJumpToSymbolic();

    //Fork one successful state and one failed state (where the function is bypassed)
    std::vector<S2EExecutionState *> states;
    forkStates(state, states, 1, getVariableName(state, __FUNCTION__) + "_failure");

    //Skip the call in the current state
    state->bypassFunction(1);
<<<<<<< HEAD
=======
    incrementFailures(state);
>>>>>>> 9c5b9d22

    klee::ref<klee::Expr> symb;
    std::vector<uint32_t> vec;
    vec.push_back(0);
    symb = addDisjunctionToConstraints(state, getVariableName(state, __FUNCTION__) + "_result", vec);

    state->writeCpuRegister(offsetof(CPUState, regs[R_EAX]), symb);
}


////////////////////////////////////////////////////////////////////////////////////////////////////////
void NtoskrnlHandlers::RtlCreateSecurityDescriptor(S2EExecutionState* state, FunctionMonitorState *fns)
{
    if (!calledFromModule(state)) { return; }
    HANDLER_TRACE_CALL();

    ExecutionConsistencyModel consistency = getConsistency(state, __FUNCTION__);

    if (consistency < LOCAL) {
        return;
    }

    state->undoCallAndJumpToSymbolic();

    //Fork one successful state and one failed state (where the function is bypassed)
    std::vector<S2EExecutionState *> states;
    forkStates(state, states, 1, getVariableName(state, __FUNCTION__) + "_failure");

    if (consistency == OVERAPPROX) {
        state->writeCpuRegister(offsetof(CPUState, regs[R_EAX]),
                                createFailure(state, getVariableName(state, __FUNCTION__) + "_result"));
    }else {
        //Put bogus stuff in the structure
        uint32_t pSecurityDescriptor = 0;
        if (readConcreteParameter(state, 0, &pSecurityDescriptor)) {
            SECURITY_DESCRIPTOR32 secDesc;
            memset(&secDesc, -1, sizeof(SECURITY_DESCRIPTOR32));
            secDesc.Control = 0;
            state->writeMemoryConcrete(pSecurityDescriptor, &secDesc, sizeof(secDesc));
        }

        std::vector<uint32_t> vec;
        vec.push_back(STATUS_UNKNOWN_REVISION);
        klee::ref<klee::Expr> symb = addDisjunctionToConstraints(state, getVariableName(state, __FUNCTION__) + "_result", vec);
        state->writeCpuRegister(offsetof(CPUState, regs[R_EAX]), symb);

        //Skip the call in the current state
        state->bypassFunction(2);
        incrementFailures(state);
    }

}
////////////////////////////////////////////////////////////////////////////////////////////////////////
void NtoskrnlHandlers::RtlSetDaclSecurityDescriptor(S2EExecutionState* state, FunctionMonitorState *fns)
{
    if (!calledFromModule(state)) { return; }
    HANDLER_TRACE_CALL();

    ExecutionConsistencyModel consistency = getConsistency(state, __FUNCTION__);

    if (consistency < LOCAL) {
        return;
    }

    state->undoCallAndJumpToSymbolic();

    //Fork one successful state and one failed state (where the function is bypassed)
    std::vector<S2EExecutionState *> states;
    forkStates(state, states, 1, getVariableName(state, __FUNCTION__) + "_failure");

    if (consistency == OVERAPPROX) {
        state->writeCpuRegister(offsetof(CPUState, regs[R_EAX]),
                                createFailure(state, getVariableName(state, __FUNCTION__) + "_result"));
    }else {
        std::vector<uint32_t> vec;
        vec.push_back(STATUS_UNKNOWN_REVISION);
        vec.push_back(STATUS_INVALID_SECURITY_DESCR);
        klee::ref<klee::Expr> symb = addDisjunctionToConstraints(state, getVariableName(state, __FUNCTION__) + "_result", vec);
        state->writeCpuRegister(offsetof(CPUState, regs[R_EAX]), symb);
    }

    //Skip the call in the current state
    state->bypassFunction(4);
    incrementFailures(state);

    //Register the return handler
    S2EExecutionState *otherState = states[0] == state ? states[1] : states[0];
    FUNCMON_REGISTER_RETURN(otherState, m_functionMonitor, NtoskrnlHandlers::RtlSetDaclSecurityDescriptorRet);
}

void NtoskrnlHandlers::RtlSetDaclSecurityDescriptorRet(S2EExecutionState* state)
{
    HANDLER_TRACE_RETURN();
    uint32_t res;
    if (state->readCpuRegisterConcrete(offsetof(CPUState, regs[R_EAX]), &res, sizeof(res))) {
        if ((int)res < 0) {
            HANDLER_TRACE_FCNFAILED_VAL(res);
            incrementFailures(state);
        } else {
            incrementSuccesses(state);
        }
    }
}
////////////////////////////////////////////////////////////////////////////////////////////////////////
void NtoskrnlHandlers::RtlAbsoluteToSelfRelativeSD(S2EExecutionState* state, FunctionMonitorState *fns)
{
    if (!calledFromModule(state)) { return; }
    HANDLER_TRACE_CALL();

    ExecutionConsistencyModel consistency = getConsistency(state, __FUNCTION__);

    if (consistency < LOCAL) {
        return;
    }

    state->undoCallAndJumpToSymbolic();

    //Fork one successful state and one failed state (where the function is bypassed)
    std::vector<S2EExecutionState *> states;
    forkStates(state, states, 1, getVariableName(state, __FUNCTION__) + "_failure");

    if (consistency == OVERAPPROX) {
        state->writeCpuRegister(offsetof(CPUState, regs[R_EAX]),
                                createFailure(state, getVariableName(state, __FUNCTION__) + "_result"));
    }else {
        std::vector<uint32_t> vec;
        vec.push_back(STATUS_BAD_DESCRIPTOR_FORMAT);
        vec.push_back(STATUS_BUFFER_TOO_SMALL);
        klee::ref<klee::Expr> symb = addDisjunctionToConstraints(state, getVariableName(state, __FUNCTION__) + "_result", vec);
        state->writeCpuRegister(offsetof(CPUState, regs[R_EAX]), symb);
    }

    //Skip the call in the current state
    state->bypassFunction(3);
    incrementFailures(state);

    //Register the return handler
    S2EExecutionState *otherState = states[0] == state ? states[1] : states[0];
    FUNCMON_REGISTER_RETURN(otherState, m_functionMonitor, NtoskrnlHandlers::RtlAbsoluteToSelfRelativeSDRet);
}

void NtoskrnlHandlers::RtlAbsoluteToSelfRelativeSDRet(S2EExecutionState* state)
{
    HANDLER_TRACE_RETURN();
    uint32_t res;
    if (state->readCpuRegisterConcrete(offsetof(CPUState, regs[R_EAX]), &res, sizeof(res))) {
        if ((int)res < 0) {
            HANDLER_TRACE_FCNFAILED_VAL(res);
            incrementFailures(state);
        } else {
            incrementSuccesses(state);
        }
    }
}
////////////////////////////////////////////////////////////////////////////////////////////////////////
void NtoskrnlHandlers::ExAllocatePoolWithTag(S2EExecutionState* state, FunctionMonitorState *fns)
{
    if (!calledFromModule(state)) { return; }
    HANDLER_TRACE_CALL();

    state->undoCallAndJumpToSymbolic();

    ExecutionConsistencyModel consistency = getConsistency(state, __FUNCTION__);

    bool ok = true;
    uint32_t poolType, size;
    ok &= readConcreteParameter(state, 0, &poolType);
    ok &= readConcreteParameter(state, 1, &size);
    if(!ok) {
        s2e()->getDebugStream(state) << "Can not read pool type and length of memory allocation" << '\n';
        return;
    }

    if (consistency < LOCAL) {
        //We'll have to grant access to the memory array
        FUNCMON_REGISTER_RETURN_A(state, fns, NtoskrnlHandlers::ExAllocatePoolWithTagRet, poolType, size);
        return;
    }

    //Fork one successful state and one failed state (where the function is bypassed)
    std::vector<S2EExecutionState *> states;
    forkStates(state, states, 1, getVariableName(state, __FUNCTION__) + "_failure");

    //Skip the call in the current state
    state->bypassFunction(4);
    uint32_t failValue = 0;
    state->writeCpuRegisterConcrete(offsetof(CPUState, regs[R_EAX]), &failValue, sizeof(failValue));
    incrementFailures(state);

    //Register the return handler
    S2EExecutionState *otherState = states[0] == state ? states[1] : states[0];
    FUNCMON_REGISTER_RETURN_A(otherState, m_functionMonitor, NtoskrnlHandlers::ExAllocatePoolWithTagRet, poolType, size);
}

void NtoskrnlHandlers::ExAllocatePoolWithTagRet(S2EExecutionState* state, uint32_t poolType, uint32_t size)
{
    HANDLER_TRACE_RETURN();

    uint32_t address;
    if (!state->readCpuRegisterConcrete(offsetof(CPUState, regs[R_EAX]), &address, sizeof(address))) {
        return;
    }
    if (!address) {
        HANDLER_TRACE_FCNFAILED();
        incrementFailures(state);
        return;
    }

<<<<<<< HEAD
=======
    incrementSuccesses(state);

>>>>>>> 9c5b9d22
    if (m_memoryChecker) {
        m_memoryChecker->grantMemory(state, address, size, MemoryChecker::READWRITE,
                                     "AllocatePool", address);
    }
}

void NtoskrnlHandlers::ExFreePool(S2EExecutionState* state, FunctionMonitorState *fns)
{
    if (!calledFromModule(state)) { return; }
    HANDLER_TRACE_CALL();

    if (m_memoryChecker) {
        uint32_t pointer;
        if (readConcreteParameter(state, 0, &pointer)) {
            if (!m_memoryChecker->revokeMemory(state, "AllocatePool", pointer)) {
                s2e()->getExecutor()->terminateStateEarly(*state, "Could not revoke memory");
            }
        }
    }
}

void NtoskrnlHandlers::ExFreePoolWithTag(S2EExecutionState* state, FunctionMonitorState *fns)
{
    ExFreePool(state, fns);
<<<<<<< HEAD
=======
}

////////////////////////////////////////////////////////////////////////////////////////////////////////
////////////////////////////////////////////////////////////////////////////////////////////////////////
void NtoskrnlHandlers::DispatchWrite(S2EExecutionState* state,
                                     uint64_t pIrp,
                                     const IRP &irp,
                                     const IO_STACK_LOCATION &stackLocation)
{
   #if 0
    ExecutionConsistencyModel consistency = getConsistency(state, __FUNCTION__);

    //Allocate permissions


    std::vector<S2EExecutionState *> states;
    forkStates(state, states, 1, getVariableName(state, __FUNCTION__) + "_fakewrite");

    S2EExecutionState *realState = states[0] == state ? states[1] : states[0];
    S2EExecutionState *fakeState = state;
#endif

}


////////////////////////////////////////////////////////////////////////////////////////////////////////
////////////////////////////////////////////////////////////////////////////////////////////////////////
void NtoskrnlHandlers::DispatchIoctl(S2EExecutionState* state,
                                     uint64_t pIrp,
                                     const IRP &irp,
                                     const IO_STACK_LOCATION &stackLocation)
{
    ExecutionConsistencyModel consistency = getConsistency(state, __FUNCTION__);

    uint32_t ioctl = stackLocation.Parameters.DeviceIoControl.IoControlCode;
    uint32_t ioctlOffset = offsetof(IO_STACK_LOCATION, Parameters.DeviceIoControl.IoControlCode);

    s2e()->getMessagesStream() << "IOCTL code " << hexval(ioctl) << '\n';

    uint64_t inputLength = stackLocation.Parameters.DeviceIoControl.InputBufferLength;
    uint64_t outputLength = stackLocation.Parameters.DeviceIoControl.OutputBufferLength;
    uint64_t inputBuffer = 0;

    std::stringstream regionType;
    regionType << "DispatchDeviceControl:IRP_MJ_DEVICE_IOCTL:" << hexval(pIrp) << ":";

    //Grant privileges to the data buffers
    switch (ioctl & 0x3) {
        case METHOD_BUFFERED: {
            regionType << "METHOD_BUFFERED:Buffer";
            uint64_t buffer = irp.AssociatedIrp.SystemBuffer;

            uint64_t length = inputLength < outputLength ? outputLength : inputLength;
            if (m_memoryChecker && buffer && length > 0) {
                m_memoryChecker->grantMemory(state, buffer,
                                             length, MemoryChecker::READWRITE,
                                             regionType.str());
            }

            inputBuffer = buffer;
        }
        break;

        case METHOD_OUT_DIRECT:
        case METHOD_IN_DIRECT: {
            regionType << "METHOD_INOUT_DIRECT:";
            //Reading of input data can be done directly
            inputBuffer = irp.AssociatedIrp.SystemBuffer;
            if (m_memoryChecker && inputBuffer && inputLength > 0) {
                m_memoryChecker->grantMemory(state, inputBuffer,
                                             inputLength, MemoryChecker::READWRITE,
                                             regionType.str() + "InputBuffer");
            }

            //Grant write acesses to output data only if it is already mapped,
            //otherwise, we'll have to hook other system functions
            uint64_t mdlAddress = irp.MdlAddress;
            MDL32 mdl;
            if (state->readMemoryConcrete(mdlAddress, &mdl, sizeof(mdl))) {
                if (mdl.MdlFlags & (MDL_MAPPED_TO_SYSTEM_VA | MDL_SOURCE_IS_NONPAGED_POOL)) {
                    m_memoryChecker->grantMemory(state, mdl.MappedSystemVa,
                                                 mdl.Size, MemoryChecker::READWRITE,
                                                 regionType.str() + "InputOutputBuffer");
                }
            }

        }
        break;

        case METHOD_NEITHER: {
            //uint64_t inputBuffer = stackLocation.Parameters.DeviceIoControl.Type3InputBuffer;
            //uint64_t outputBuffer = irp.UserBuffer;

            s2e()->getWarningsStream() << "METHOD_NEITHER not implemented yet..." << std::endl;
        }
        break;
    }

#if 0
    if (inputBuffer) {
        for (uint64_t i=0; i<inputLength; ++i) {
            klee::ref<klee::Expr> symb = state->createSymbolicValue(klee::Expr::Int8,
                                         getVariableName(state, __FUNCTION__) + "_IoctlBuffer");
            state->writeMemory(inputBuffer + i, symb);
        }
    }
#endif

    DECLARE_PLUGINSTATE(NtoskrnlHandlersState, state);
    if (consistency>=LOCAL) { // && !plgState->isIoctlIrpExplored) {
        uint32_t pStackLocation = IoGetCurrentIrpStackLocation(&irp);

        plgState->isIoctlIrpExplored = true;

        //Fork one state that will run unmodified and one fake state with symbolic ioctl code
        std::vector<S2EExecutionState *> states;
        forkStates(state, states, 1, getVariableName(state, __FUNCTION__) + "_fakeioctl");

        S2EExecutionState *realState = states[0] == state ? states[1] : states[0];
        S2EExecutionState *fakeState = state;

        klee::ref<klee::Expr> symb = fakeState->createSymbolicValue(klee::Expr::Int32,
                                                                getVariableName(state, __FUNCTION__) + "_IoctlCode");
        symb = klee::OrExpr::create(symb, klee::ConstantExpr::create(ioctl & 3, klee::Expr::Int32));
        fakeState->writeMemory(pStackLocation + ioctlOffset, symb);

        FUNCMON_REGISTER_RETURN_A(fakeState, m_functionMonitor, NtoskrnlHandlers::DriverDispatchRet, IRP_MJ_DEVICE_CONTROL, true, pIrp);
        FUNCMON_REGISTER_RETURN_A(realState, m_functionMonitor, NtoskrnlHandlers::DriverDispatchRet, IRP_MJ_DEVICE_CONTROL, false, pIrp);
    } else {
        s2e()->getDebugStream() << "Already explored or <LOCAL consistency\n";

        FUNCMON_REGISTER_RETURN_A(state, m_functionMonitor, NtoskrnlHandlers::DriverDispatchRet, IRP_MJ_DEVICE_CONTROL, false, pIrp);
    }
>>>>>>> 9c5b9d22
}


////////////////////////////////////////////////////////////////////////////////////////////////////////
////////////////////////////////////////////////////////////////////////////////////////////////////////
void NtoskrnlHandlers::DriverDispatch(S2EExecutionState* state, FunctionMonitorState *fns, uint32_t irpMajor)
{
    HANDLER_TRACE_CALL();
<<<<<<< HEAD
    s2e()->getMessagesStream() << "IRP " << irpMajor << " " << s_irpMjArray[irpMajor] << '\n';

=======
    s2e()->getMessagesStream() << "IRP " << std::dec << irpMajor << " " << s_irpMjArray[irpMajor] << std::endl;
>>>>>>> 9c5b9d22
    state->undoCallAndJumpToSymbolic();

    //Read the parameters
    uint32_t pDeviceObject = 0;
    uint32_t pIrp = 0;

    if (!readConcreteParameter(state, 0, &pDeviceObject)) {
        HANDLER_TRACE_PARAM_FAILED("pDeviceObject");
        return;
    }

    if (!readConcreteParameter(state, 1, &pIrp)) {
        HANDLER_TRACE_PARAM_FAILED("pIrp");
        return;
    }

    //Grant access to the parameters
    if (m_memoryChecker) {
        grantAccessToIrp(state, pIrp);
    }

<<<<<<< HEAD


=======
>>>>>>> 9c5b9d22
    IRP irp;
    if (!pIrp || !state->readMemoryConcrete(pIrp, &irp, sizeof(irp))) {
        HANDLER_TRACE_PARAM_FAILED("irp");
        return;
    }

    uint32_t pStackLocation = IoGetCurrentIrpStackLocation(&irp);
    IO_STACK_LOCATION stackLocation;

    if (!pStackLocation || !state->readMemoryConcrete(pStackLocation, &stackLocation, sizeof(stackLocation))) {
        HANDLER_TRACE_PARAM_FAILED("pStackLocation");
        return;
    }

<<<<<<< HEAD
    FUNCMON_REGISTER_RETURN_A(state, m_functionMonitor, NtoskrnlHandlers::DriverDispatchRet, irpMajor);

    if (getConsistency(__FUNCTION__) < LOCAL) {
        return;
    }

    if (irpMajor == IRP_MJ_DEVICE_CONTROL) {
        /*if (m_bsodInterceptor) {
            m_bsodInterceptor->enableCrashDumpGeneration(true);
        }*/

        uint32_t ioctl = stackLocation.Parameters.DeviceIoControl.IoControlCode;

        s2e()->getMessagesStream() << s_irpMjArray[irpMajor] << " control code " << hexval(ioctl) << '\n';

        DECLARE_PLUGINSTATE(NtoskrnlHandlersState, state);
        if (plgState->isIoctlIrpExplored) {
            return;
        }
        plgState->isIoctlIrpExplored = true;


        uint32_t ioctlOffset = offsetof(IO_STACK_LOCATION, Parameters.DeviceIoControl.IoControlCode);

        //Fork one state that will run unmodified and one fake state with symbolic ioctl code
        std::vector<S2EExecutionState *> states;
        forkStates(state, states, 1, getVariableName(state, __FUNCTION__) + "_fakeioctl");


        plgState->isFakeState = true;

        klee::ref<klee::Expr> symb = state->createSymbolicValue(klee::Expr::Int32,
                                                                getVariableName(state, __FUNCTION__) + "_IoctlCode");
        symb = klee::OrExpr::create(symb, klee::ConstantExpr::create(ioctl & 3, klee::Expr::Int32));
        state->writeMemory(pStackLocation + ioctlOffset, symb);
=======
    switch (irpMajor) {
        case IRP_MJ_DEVICE_CONTROL:
            DispatchIoctl(state, pIrp, irp, stackLocation);
            break;

        case IRP_MJ_WRITE:
            DispatchWrite(state, pIrp, irp, stackLocation);
            break;

        default:
            FUNCMON_REGISTER_RETURN_A(state, m_functionMonitor, NtoskrnlHandlers::DriverDispatchRet, irpMajor, false, pIrp);
            break;

>>>>>>> 9c5b9d22

    }

}

void NtoskrnlHandlers::DriverDispatchRet(S2EExecutionState* state, uint32_t irpMajor, bool isFake, uint32_t pIrp)
{
    HANDLER_TRACE_RETURN();

    //Get the return value
    klee::ref<klee::Expr> result = state->readCpuRegister(offsetof(CPUState, regs[R_EAX]), klee::Expr::Int32);

<<<<<<< HEAD

    /*if (!NtSuccess(s2e(), state, result)) {
=======
    if (isFake) {
>>>>>>> 9c5b9d22
        std::stringstream ss;
        ss << "Killing faked " << __FUNCTION__ << " " << s_irpMjArray[irpMajor];
        s2e()->getExecutor()->terminateStateEarly(*state, ss.str());
    }*/

    DECLARE_PLUGINSTATE(NtoskrnlHandlersState, state);
    if (plgState->isFakeState) {
        std::stringstream ss;
        ss << "Killing faked " << __FUNCTION__ << " " << s_irpMjArray[irpMajor];
        s2e()->getExecutor()->terminateStateEarly(*state, ss.str());
    }

    if (m_memoryChecker) {
        m_memoryChecker->revokeMemoryForModule(state, "args:DispatchDeviceControl:*");
    }

<<<<<<< HEAD
/*    m_manager->succeedState(state);
    m_functionMonitor->eraseSp(state, state->getPc());
    throw CpuExitException();*/
}

=======
    if (m_memoryChecker) {
        m_memoryChecker->revokeMemoryForModule(state, "args:DispatchDeviceControl:*");
    }
}


////////////////////////////////////////////////////////////////////////////////////////////////////////
////////////////////////////////////////////////////////////////////////////////////////////////////////

>>>>>>> 9c5b9d22
//This is a FASTCALL function!
void NtoskrnlHandlers::IofCompleteRequest(S2EExecutionState* state, FunctionMonitorState *fns)
{
    if (!calledFromModule(state)) { return; }
    HANDLER_TRACE_CALL();

    if (m_memoryChecker) {
        uint32_t pIrp;

        if (!state->readCpuRegisterConcrete(offsetof(CPUState, regs[R_ECX]), &pIrp, sizeof(pIrp))) {
            HANDLER_TRACE_PARAM_FAILED("pIrp");
            return;
        }

        revokeAccessToIrp(state, pIrp);
    }
}

void NtoskrnlHandlers::grantAccessToIrp(S2EExecutionState *state, uint32_t pIrp)
{
    if (!m_memoryChecker) {
        return;
    }

    m_memoryChecker->grantMemoryForModule(state, pIrp, sizeof(IRP),
                                          MemoryChecker::READWRITE, "irp");

    IRP irp;
    if (!pIrp || !state->readMemoryConcrete(pIrp, &irp, sizeof(irp))) {
        HANDLER_TRACE_PARAM_FAILED("irp");
        return;
    }

    uint32_t pStackLocation = IoGetCurrentIrpStackLocation(&irp);

    m_memoryChecker->grantMemoryForModule(state, pStackLocation, sizeof(IO_STACK_LOCATION),
                                          MemoryChecker::READWRITE, "irp-stack-location");

    IO_STACK_LOCATION StackLocation;
    if (!state->readMemoryConcrete(pStackLocation, &StackLocation, sizeof(StackLocation))) {
        HANDLER_TRACE_PARAM_FAILED("stacklocation");
        return;
    }

    m_memoryChecker->grantMemoryForModule(state, StackLocation.FileObject, sizeof(FILE_OBJECT32),
                                          MemoryChecker::READWRITE, "file-object");

}


void NtoskrnlHandlers::revokeAccessToIrp(S2EExecutionState *state, uint32_t pIrp)
{
    if (!m_memoryChecker) {
        return;
    }

    uint64_t callee = state->getTb()->pcOfLastInstr;
    const ModuleDescriptor *desc = m_detector->getModule(state, callee);
    assert(desc && "There must be a module");

    if (!m_memoryChecker->revokeMemoryByPointerForModule(state, desc, pIrp, "irp")) {
        s2e()->getExecutor()->terminateStateEarly(*state, "Could not revoke permissions");
        return;
    }

    IRP irp;
    if (!pIrp || !state->readMemoryConcrete(pIrp, &irp, sizeof(irp))) {
        HANDLER_TRACE_PARAM_FAILED("irp");
        return;
    }

    uint32_t pStackLocation = IoGetCurrentIrpStackLocation(&irp);

    m_memoryChecker->revokeMemoryByPointerForModule(state, desc, pStackLocation, "irp-stack-location");

    IO_STACK_LOCATION StackLocation;
    if (!state->readMemoryConcrete(pStackLocation, &StackLocation, sizeof(StackLocation))) {
        HANDLER_TRACE_PARAM_FAILED("stacklocation");
        return;
    }

    m_memoryChecker->revokeMemoryByPointerForModule(state, desc, StackLocation.FileObject, "file-object");
}


}
}<|MERGE_RESOLUTION|>--- conflicted
+++ resolved
@@ -91,7 +91,6 @@
     DECLARE_EP_STRUC(NtoskrnlHandlers, ExFreePoolWithTag),
 
     DECLARE_EP_STRUC(NtoskrnlHandlers, IofCompleteRequest),
-<<<<<<< HEAD
 
     DECLARE_EP_STRUC(NtoskrnlHandlers, DebugPrint),
 
@@ -117,33 +116,6 @@
     NULL
 };
 
-=======
-
-    DECLARE_EP_STRUC(NtoskrnlHandlers, DebugPrint),
-
-    DECLARE_EP_STRUC(NtoskrnlHandlers, MmGetSystemRoutineAddress)
-};
-
-const char * NtoskrnlHandlers::s_ignoredFunctionsList[] = {
-    //XXX: Should revoke read/write grants for these APIs
-    "RtlFreeUnicodeString",
-    "RtlInitUnicodeString",
-
-    //Other functions
-    "IoReleaseCancelSpinLock",
-    "IofCompleteRequest",
-    "KeBugCheckEx",
-    "KeEnterCriticalRegion", "KeLeaveCriticalRegion",
-    "RtlLengthSecurityDescriptor",
-    "RtlLengthSid",
-
-    "memcpy", "memset", "wcschr", "_alldiv", "_alldvrm", "_aulldiv", "_aulldvrm",
-    "_snwprintf", "_wcsnicmp",
-
-    NULL
-};
-
->>>>>>> 9c5b9d22
 const SymbolDescriptor NtoskrnlHandlers::s_exportedVariablesList[] = {
     {"IoDeviceObjectType", sizeof(uint32_t)},
     {"KeTickCount", sizeof(uint32_t)},
@@ -310,33 +282,19 @@
     if (!calledFromModule(state)) { return; }
     HANDLER_TRACE_CALL();
 
-<<<<<<< HEAD
+    ExecutionConsistencyModel consistency = getConsistency(state, __FUNCTION__);
+
     uint32_t pDeviceObject;
     if (!readConcreteParameter(state, 6, &pDeviceObject)) {
         HANDLER_TRACE_PARAM_FAILED("pDeviceObject");
         return;
     }
 
-    if (getConsistency(__FUNCTION__) < LOCAL) {
-        FUNCMON_REGISTER_RETURN_A(state, fns, NtoskrnlHandlers::IoCreateDeviceRet, pDeviceObject);
-        return;
-    }
-
-=======
-    ExecutionConsistencyModel consistency = getConsistency(state, __FUNCTION__);
-
-    uint32_t pDeviceObject;
-    if (!readConcreteParameter(state, 6, &pDeviceObject)) {
-        HANDLER_TRACE_PARAM_FAILED("pDeviceObject");
-        return;
-    }
-
     if (consistency < LOCAL) {
         FUNCMON_REGISTER_RETURN_A(state, fns, NtoskrnlHandlers::IoCreateDeviceRet, pDeviceObject);
         return;
     }
 
->>>>>>> 9c5b9d22
     state->undoCallAndJumpToSymbolic();
 
     //Fork one successful state and one failed state (where the function is bypassed)
@@ -348,11 +306,7 @@
 
     klee::ref<klee::Expr> symb = createFailure(state, getVariableName(state, __FUNCTION__) + "_result");
     state->writeCpuRegister(offsetof(CPUState, regs[R_EAX]), symb);
-<<<<<<< HEAD
-
-=======
     incrementFailures(state);
->>>>>>> 9c5b9d22
 
     //Register the return handler
     S2EExecutionState *otherState = states[0] == state ? states[1] : states[0];
@@ -372,7 +326,7 @@
     incrementSuccesses(state);
 
     if (m_memoryChecker) {
-        s2e()->getDebugStream() << "IoCreateDeviceRet pDeviceObject=0x" << std::hex << pDeviceObject << std::endl;
+        s2e()->getDebugStream() << "IoCreateDeviceRet pDeviceObject=0x" << hexval(pDeviceObject) << '\n';
 
         uint32_t DeviceObject;
 
@@ -398,35 +352,6 @@
     }
 
     if (m_memoryChecker) {
-<<<<<<< HEAD
-        s2e()->getDebugStream() << "IoCreateDeviceRet pDeviceObject=0x" << hexval(pDeviceObject) << '\n';
-
-        uint32_t DeviceObject;
-
-        if (!state->readMemoryConcrete(pDeviceObject, &DeviceObject, sizeof(DeviceObject))) {
-            return;
-        }
-
-        m_memoryChecker->grantMemory(state, DeviceObject, sizeof(DEVICE_OBJECT32),
-                                     MemoryChecker::READWRITE, "IoCreateDevice", DeviceObject);
-    }
-}
-
-////////////////////////////////////////////////////////////////////////////////////////////////////////
-void NtoskrnlHandlers::IoDeleteDevice(S2EExecutionState* state, FunctionMonitorState *fns)
-{
-    if (!calledFromModule(state)) { return; }
-    HANDLER_TRACE_CALL();
-
-    uint32_t pDeviceObject;
-    if (!readConcreteParameter(state, 0, &pDeviceObject)) {
-        HANDLER_TRACE_PARAM_FAILED("pDeviceObject");
-        return;
-    }
-
-    if (m_memoryChecker) {
-=======
->>>>>>> 9c5b9d22
         if (!m_memoryChecker->revokeMemory(state, "IoCreateDevice", pDeviceObject)) {
             s2e()->getExecutor()->terminateStateEarly(*state, "Could not revoke memory for device object");
         }
@@ -570,13 +495,9 @@
     if (!calledFromModule(state)) { return; }
     HANDLER_TRACE_CALL();
 
-<<<<<<< HEAD
-    if (getConsistency(__FUNCTION__) < LOCAL) {
-=======
     ExecutionConsistencyModel consistency = getConsistency(state, __FUNCTION__);
 
     if (consistency < LOCAL) {
->>>>>>> 9c5b9d22
         return;
     }
 
@@ -588,10 +509,7 @@
 
     //Skip the call in the current state
     state->bypassFunction(1);
-<<<<<<< HEAD
-=======
     incrementFailures(state);
->>>>>>> 9c5b9d22
 
     klee::ref<klee::Expr> symb;
     std::vector<uint32_t> vec;
@@ -800,11 +718,8 @@
         return;
     }
 
-<<<<<<< HEAD
-=======
     incrementSuccesses(state);
 
->>>>>>> 9c5b9d22
     if (m_memoryChecker) {
         m_memoryChecker->grantMemory(state, address, size, MemoryChecker::READWRITE,
                                      "AllocatePool", address);
@@ -829,8 +744,6 @@
 void NtoskrnlHandlers::ExFreePoolWithTag(S2EExecutionState* state, FunctionMonitorState *fns)
 {
     ExFreePool(state, fns);
-<<<<<<< HEAD
-=======
 }
 
 ////////////////////////////////////////////////////////////////////////////////////////////////////////
@@ -964,7 +877,6 @@
 
         FUNCMON_REGISTER_RETURN_A(state, m_functionMonitor, NtoskrnlHandlers::DriverDispatchRet, IRP_MJ_DEVICE_CONTROL, false, pIrp);
     }
->>>>>>> 9c5b9d22
 }
 
 
@@ -973,12 +885,7 @@
 void NtoskrnlHandlers::DriverDispatch(S2EExecutionState* state, FunctionMonitorState *fns, uint32_t irpMajor)
 {
     HANDLER_TRACE_CALL();
-<<<<<<< HEAD
     s2e()->getMessagesStream() << "IRP " << irpMajor << " " << s_irpMjArray[irpMajor] << '\n';
-
-=======
-    s2e()->getMessagesStream() << "IRP " << std::dec << irpMajor << " " << s_irpMjArray[irpMajor] << std::endl;
->>>>>>> 9c5b9d22
     state->undoCallAndJumpToSymbolic();
 
     //Read the parameters
@@ -1000,11 +907,6 @@
         grantAccessToIrp(state, pIrp);
     }
 
-<<<<<<< HEAD
-
-
-=======
->>>>>>> 9c5b9d22
     IRP irp;
     if (!pIrp || !state->readMemoryConcrete(pIrp, &irp, sizeof(irp))) {
         HANDLER_TRACE_PARAM_FAILED("irp");
@@ -1019,43 +921,6 @@
         return;
     }
 
-<<<<<<< HEAD
-    FUNCMON_REGISTER_RETURN_A(state, m_functionMonitor, NtoskrnlHandlers::DriverDispatchRet, irpMajor);
-
-    if (getConsistency(__FUNCTION__) < LOCAL) {
-        return;
-    }
-
-    if (irpMajor == IRP_MJ_DEVICE_CONTROL) {
-        /*if (m_bsodInterceptor) {
-            m_bsodInterceptor->enableCrashDumpGeneration(true);
-        }*/
-
-        uint32_t ioctl = stackLocation.Parameters.DeviceIoControl.IoControlCode;
-
-        s2e()->getMessagesStream() << s_irpMjArray[irpMajor] << " control code " << hexval(ioctl) << '\n';
-
-        DECLARE_PLUGINSTATE(NtoskrnlHandlersState, state);
-        if (plgState->isIoctlIrpExplored) {
-            return;
-        }
-        plgState->isIoctlIrpExplored = true;
-
-
-        uint32_t ioctlOffset = offsetof(IO_STACK_LOCATION, Parameters.DeviceIoControl.IoControlCode);
-
-        //Fork one state that will run unmodified and one fake state with symbolic ioctl code
-        std::vector<S2EExecutionState *> states;
-        forkStates(state, states, 1, getVariableName(state, __FUNCTION__) + "_fakeioctl");
-
-
-        plgState->isFakeState = true;
-
-        klee::ref<klee::Expr> symb = state->createSymbolicValue(klee::Expr::Int32,
-                                                                getVariableName(state, __FUNCTION__) + "_IoctlCode");
-        symb = klee::OrExpr::create(symb, klee::ConstantExpr::create(ioctl & 3, klee::Expr::Int32));
-        state->writeMemory(pStackLocation + ioctlOffset, symb);
-=======
     switch (irpMajor) {
         case IRP_MJ_DEVICE_CONTROL:
             DispatchIoctl(state, pIrp, irp, stackLocation);
@@ -1068,9 +933,6 @@
         default:
             FUNCMON_REGISTER_RETURN_A(state, m_functionMonitor, NtoskrnlHandlers::DriverDispatchRet, irpMajor, false, pIrp);
             break;
-
->>>>>>> 9c5b9d22
-
     }
 
 }
@@ -1082,45 +944,21 @@
     //Get the return value
     klee::ref<klee::Expr> result = state->readCpuRegister(offsetof(CPUState, regs[R_EAX]), klee::Expr::Int32);
 
-<<<<<<< HEAD
-
-    /*if (!NtSuccess(s2e(), state, result)) {
-=======
     if (isFake) {
->>>>>>> 9c5b9d22
         std::stringstream ss;
         ss << "Killing faked " << __FUNCTION__ << " " << s_irpMjArray[irpMajor];
         s2e()->getExecutor()->terminateStateEarly(*state, ss.str());
-    }*/
-
-    DECLARE_PLUGINSTATE(NtoskrnlHandlersState, state);
-    if (plgState->isFakeState) {
-        std::stringstream ss;
-        ss << "Killing faked " << __FUNCTION__ << " " << s_irpMjArray[irpMajor];
-        s2e()->getExecutor()->terminateStateEarly(*state, ss.str());
     }
 
     if (m_memoryChecker) {
         m_memoryChecker->revokeMemoryForModule(state, "args:DispatchDeviceControl:*");
     }
-
-<<<<<<< HEAD
-/*    m_manager->succeedState(state);
-    m_functionMonitor->eraseSp(state, state->getPc());
-    throw CpuExitException();*/
-}
-
-=======
-    if (m_memoryChecker) {
-        m_memoryChecker->revokeMemoryForModule(state, "args:DispatchDeviceControl:*");
-    }
-}
-
-
-////////////////////////////////////////////////////////////////////////////////////////////////////////
-////////////////////////////////////////////////////////////////////////////////////////////////////////
-
->>>>>>> 9c5b9d22
+}
+
+
+////////////////////////////////////////////////////////////////////////////////////////////////////////
+////////////////////////////////////////////////////////////////////////////////////////////////////////
+
 //This is a FASTCALL function!
 void NtoskrnlHandlers::IofCompleteRequest(S2EExecutionState* state, FunctionMonitorState *fns)
 {
