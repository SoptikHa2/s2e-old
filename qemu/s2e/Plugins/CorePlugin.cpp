/*
 * S2E Selective Symbolic Execution Framework
 *
 * Copyright (c) 2010, Dependable Systems Laboratory, EPFL
 * All rights reserved.
 *
 * Redistribution and use in source and binary forms, with or without
 * modification, are permitted provided that the following conditions are met:
 *     * Redistributions of source code must retain the above copyright
 *       notice, this list of conditions and the following disclaimer.
 *     * Redistributions in binary form must reproduce the above copyright
 *       notice, this list of conditions and the following disclaimer in the
 *       documentation and/or other materials provided with the distribution.
 *     * Neither the name of the Dependable Systems Laboratory, EPFL nor the
 *       names of its contributors may be used to endorse or promote products
 *       derived from this software without specific prior written permission.
 *
 * THIS SOFTWARE IS PROVIDED BY THE COPYRIGHT HOLDERS AND CONTRIBUTORS "AS IS" AND
 * ANY EXPRESS OR IMPLIED WARRANTIES, INCLUDING, BUT NOT LIMITED TO, THE IMPLIED
 * WARRANTIES OF MERCHANTABILITY AND FITNESS FOR A PARTICULAR PURPOSE ARE
 * DISCLAIMED. IN NO EVENT SHALL THE DEPENDABLE SYSTEMS LABORATORY, EPFL BE LIABLE
 * FOR ANY DIRECT, INDIRECT, INCIDENTAL, SPECIAL, EXEMPLARY, OR CONSEQUENTIAL DAMAGES
 * (INCLUDING, BUT NOT LIMITED TO, PROCUREMENT OF SUBSTITUTE GOODS OR SERVICES;
 * LOSS OF USE, DATA, OR PROFITS; OR BUSINESS INTERRUPTION) HOWEVER CAUSED AND
 * ON ANY THEORY OF LIABILITY, WHETHER IN CONTRACT, STRICT LIABILITY, OR TORT
 * (INCLUDING NEGLIGENCE OR OTHERWISE) ARISING IN ANY WAY OUT OF THE USE OF THIS
 * SOFTWARE, EVEN IF ADVISED OF THE POSSIBILITY OF SUCH DAMAGE.
 *
 * Currently maintained by:
 *    Vitaly Chipounov <vitaly.chipounov@epfl.ch>
 *    Volodymyr Kuznetsov <vova.kuznetsov@epfl.ch>
 *
 * All contributors are listed in S2E-AUTHORS file.
 *
 */

// XXX: qemu stuff should be included before anything from KLEE or LLVM !
extern "C" {
#include "tcg-op.h"
#include <qemu-timer.h>

extern struct CPUX86State *env;
}

#include "CorePlugin.h"
#include <s2e/S2E.h>
#include <s2e/Utils.h>

#include <s2e/S2EExecutionState.h>
#include <s2e/S2EExecutor.h>

#include <s2e/s2e_qemu.h>
#include <s2e/s2e_config.h>
#include <s2e/S2ESJLJ.h>


using namespace std;

namespace s2e {
    S2E_DEFINE_PLUGIN(CorePlugin, "S2E core functionality", "Core",);
} // namespace s2e

using namespace s2e;



static void s2e_timer_cb(void *opaque)
{
    CorePlugin *c = (CorePlugin*)opaque;
    g_s2e->getDebugStream() << "Firing timer event" << '\n';

    g_s2e->getExecutor()->updateStats(g_s2e_state);
    c->onTimer.emit();
    qemu_mod_timer(c->getTimer(), qemu_get_clock_ms(rt_clock) + 1000);
}

void CorePlugin::initializeTimers()
{
    s2e()->getDebugStream() << "Initializing periodic timer" << '\n';
    /* Initialize the timer handler */
    m_Timer = qemu_new_timer_ms(rt_clock, s2e_timer_cb, this);
    qemu_mod_timer(m_Timer, qemu_get_clock_ms(rt_clock) + 1000);
}

void CorePlugin::initialize()
{

}

/******************************/
/* Functions called from QEMU */

int g_s2e_enable_signals = true;

void s2e_tcg_execution_handler(void* signal, uint64_t pc)
{
    try {
        ExecutionSignal *s = (ExecutionSignal*)signal;
        if (g_s2e_enable_signals) {
            s->emit(g_s2e_state, pc);
        }
    } catch(s2e::CpuExitException&) {
        s2e_longjmp(env->jmp_env, 1);
    }
}

void s2e_tcg_custom_instruction_handler(uint64_t arg)
{
    assert(!g_s2e->getCorePlugin()->onCustomInstruction.empty());

    try {
        g_s2e->getCorePlugin()->onCustomInstruction.emit(g_s2e_state, arg);
    } catch(s2e::CpuExitException&) {
        s2e_longjmp(env->jmp_env, 1);
    }
}

void s2e_tcg_emit_custom_instruction(S2E*, uint64_t arg)
{
    TCGv_i64 t0 = tcg_temp_new_i64();
    tcg_gen_movi_i64(t0, arg);

    TCGArg args[1];
    args[0] = GET_TCGV_I64(t0);
    tcg_gen_helperN((void*) s2e_tcg_custom_instruction_handler,
                0, 2, TCG_CALL_DUMMY_ARG, 1, args);

    tcg_temp_free_i64(t0);
}

/* Instrument generated code to emit signal on execution */
/* Next pc, when != -1, indicates with which value to update the program counter
   before calling the annotation. This is useful when instrumenting instructions
   that do not explicitely update the program counter by themselves. */
static void s2e_tcg_instrument_code(S2E*, ExecutionSignal* signal, uint64_t pc, uint64_t nextpc=-1)
{
    TCGv_ptr t0 = tcg_temp_new_ptr();
    TCGv_i64 t1 = tcg_temp_new_i64();

    if (nextpc != (uint64_t)-1) {
        TCGv_i32 tpc = tcg_temp_new_i32();
        TCGv_ptr cpu_env = MAKE_TCGV_PTR(0);
        tcg_gen_movi_i32(tpc, (tcg_target_ulong) nextpc);
        tcg_gen_st_i32(tpc, cpu_env, offsetof(CPUState, eip));
        tcg_temp_free_i32(tpc);
    }

    // XXX: here we rely on CPUState being the first tcg global temp
    TCGArg args[2];
    args[0] = GET_TCGV_PTR(t0);
    args[1] = GET_TCGV_I64(t1);

#if TCG_TARGET_REG_BITS == 64
    const int sizemask = 4 | 2;
    tcg_gen_movi_i64(TCGV_PTR_TO_NAT(t0), (tcg_target_ulong) signal);
#else
    const int sizemask = 4;
    tcg_gen_movi_i32(TCGV_PTR_TO_NAT(t0), (tcg_target_ulong) signal);
#endif

    tcg_gen_movi_i64(t1, pc);

    tcg_gen_helperN((void*) s2e_tcg_execution_handler,
                0, sizemask, TCG_CALL_DUMMY_ARG, 2, args);

    tcg_temp_free_i64(t1);
    tcg_temp_free_ptr(t0);
}

void s2e_on_translate_block_start(
        S2E* s2e, S2EExecutionState* state,
        TranslationBlock *tb, uint64_t pc)
{
    assert(state->isActive());

    ExecutionSignal *signal = static_cast<ExecutionSignal*>(
                                    tb->s2e_tb->executionSignals.back());
    assert(signal->empty());

    try {
        s2e->getCorePlugin()->onTranslateBlockStart.emit(signal, state, tb, pc);
        if(!signal->empty()) {
            s2e_tcg_instrument_code(s2e, signal, pc);
            tb->s2e_tb->executionSignals.push_back(new ExecutionSignal);
        }
    } catch(s2e::CpuExitException&) {
        s2e_longjmp(env->jmp_env, 1);
    }
}

void s2e_on_translate_block_end(
        S2E* s2e, S2EExecutionState *state,
        TranslationBlock *tb,
        uint64_t insPc, int staticTarget, uint64_t targetPc)
{
    assert(state->isActive());

    ExecutionSignal *signal = static_cast<ExecutionSignal*>(
                                    tb->s2e_tb->executionSignals.back());
    assert(signal->empty());

    try {
        s2e->getCorePlugin()->onTranslateBlockEnd.emit(
                signal, state, tb, insPc,
                staticTarget, targetPc);
    } catch(s2e::CpuExitException&) {
        s2e_longjmp(env->jmp_env, 1);
    }

    if(!signal->empty()) {
        s2e_tcg_instrument_code(s2e, signal, insPc);
        tb->s2e_tb->executionSignals.push_back(new ExecutionSignal);
    }
}

void s2e_on_translate_instruction_start(
        S2E* s2e, S2EExecutionState* state,
        TranslationBlock *tb, uint64_t pc)
{
    assert(state->isActive());

    ExecutionSignal *signal = static_cast<ExecutionSignal*>(
                                    tb->s2e_tb->executionSignals.back());
    assert(signal->empty());

    try {
        s2e->getCorePlugin()->onTranslateInstructionStart.emit(signal, state, tb, pc);
        if(!signal->empty()) {
            s2e_tcg_instrument_code(s2e, signal, pc);
            tb->s2e_tb->executionSignals.push_back(new ExecutionSignal);
        }
    } catch(s2e::CpuExitException&) {
        s2e_longjmp(env->jmp_env, 1);
    }
}

void s2e_on_translate_jump_start(
        S2E* s2e, S2EExecutionState* state,
        TranslationBlock *tb, uint64_t pc, int jump_type)
{
    assert(state->isActive());

    ExecutionSignal *signal = static_cast<ExecutionSignal*>(
                                    tb->s2e_tb->executionSignals.back());
    assert(signal->empty());

    try {
        s2e->getCorePlugin()->onTranslateJumpStart.emit(signal, state, tb,
                                                        pc, jump_type);
        if(!signal->empty()) {
            s2e_tcg_instrument_code(s2e, signal, pc);
            tb->s2e_tb->executionSignals.push_back(new ExecutionSignal);
        }
    } catch(s2e::CpuExitException&) {
        s2e_longjmp(env->jmp_env, 1);
    }
}

//Nextpc is the program counter of the of the instruction that
//follows the one at pc, only if it does not change the control flow.
void s2e_on_translate_instruction_end(
        S2E* s2e, S2EExecutionState* state,
        TranslationBlock *tb, uint64_t pc, uint64_t nextpc)
{
    assert(state->isActive());

    ExecutionSignal *signal = static_cast<ExecutionSignal*>(
                                    tb->s2e_tb->executionSignals.back());
    assert(signal->empty());

    try {
        s2e->getCorePlugin()->onTranslateInstructionEnd.emit(signal, state, tb, pc);
        if(!signal->empty()) {
            s2e_tcg_instrument_code(s2e, signal, pc, nextpc);
            tb->s2e_tb->executionSignals.push_back(new ExecutionSignal);
        }
    } catch(s2e::CpuExitException&) {
        s2e_longjmp(env->jmp_env, 1);
    }
}

<<<<<<< HEAD
static void s2e_on_exception_slow(unsigned intNb)
{
    assert(g_s2e_state->isActive());

    try {
        g_s2e->getCorePlugin()->onException.emit(g_s2e_state, intNb, g_s2e_state->getPc());
=======
void s2e_on_translate_register_access(
        TranslationBlock *tb, uint64_t pc,
        uint64_t readMask, uint64_t writeMask, int isMemoryAccess)
{
    assert(g_s2e_state->isActive());

    ExecutionSignal *signal = static_cast<ExecutionSignal*>(
                                    tb->s2e_tb->executionSignals.back());
    assert(signal->empty());

    try {
        g_s2e->getCorePlugin()->onTranslateRegisterAccessEnd.emit(signal,
                  g_s2e_state, tb, pc, readMask, writeMask, (bool)isMemoryAccess);

        if(!signal->empty()) {
            s2e_tcg_instrument_code(g_s2e, signal, pc);
            tb->s2e_tb->executionSignals.push_back(new ExecutionSignal);
        }
>>>>>>> 9c5b9d22
    } catch(s2e::CpuExitException&) {
        s2e_longjmp(env->jmp_env, 1);
    }
}

<<<<<<< HEAD
=======
static void s2e_on_exception_slow(unsigned intNb)
{
    assert(g_s2e_state->isActive());

    try {
        g_s2e->getCorePlugin()->onException.emit(g_s2e_state, intNb, g_s2e_state->getPc());
    } catch(s2e::CpuExitException&) {
        s2e_longjmp(env->jmp_env, 1);
    }
}

>>>>>>> 9c5b9d22
void s2e_on_exception(unsigned intNb)
{
    if(unlikely(!g_s2e->getCorePlugin()->onException.empty())) {
        s2e_on_exception_slow(intNb);
    }
}

void s2e_init_timers(S2E* s2e)
{
    s2e->getCorePlugin()->initializeTimers();
}

static void s2e_trace_memory_access_slow(
        uint64_t vaddr, uint64_t haddr, uint8_t* buf, unsigned size,
        int isWrite, int isIO)
{
    uint64_t value = 0;
    memcpy((void*) &value, buf, size);

    try {
        g_s2e->getCorePlugin()->onDataMemoryAccess.emit(g_s2e_state,
            klee::ConstantExpr::create(vaddr, 64),
            klee::ConstantExpr::create(haddr, 64),
            klee::ConstantExpr::create(value, size*8),
            isWrite, isIO);
    } catch(s2e::CpuExitException&) {
        s2e_longjmp(env->jmp_env, 1);
    }
}

/**
 * We split the function in two parts so that the common case when
 * there is no instrumentation is as fast as possible.
 */
void s2e_trace_memory_access(
        uint64_t vaddr, uint64_t haddr, uint8_t* buf, unsigned size,
        int isWrite, int isIO)
{
    if(unlikely(!g_s2e->getCorePlugin()->onDataMemoryAccess.empty())) {
        s2e_trace_memory_access_slow(vaddr, haddr, buf, size, isWrite, isIO);
    }
}

void s2e_on_page_fault(S2E *s2e, S2EExecutionState* state, uint64_t addr, int is_write)
{
    try {
        s2e->getCorePlugin()->onPageFault.emit(state, addr, (bool)is_write);
    } catch(s2e::CpuExitException&) {
        s2e_longjmp(env->jmp_env, 1);
    }
}

void s2e_on_tlb_miss(S2E *s2e, S2EExecutionState* state, uint64_t addr, int is_write)
{
    try {
        s2e->getCorePlugin()->onTlbMiss.emit(state, addr, (bool)is_write);
    } catch(s2e::CpuExitException&) {
        s2e_longjmp(env->jmp_env, 1);
    }
}

void s2e_on_device_registration(S2E *s2e)
{
    s2e->getCorePlugin()->onDeviceRegistration.emit();
}

void s2e_on_device_activation(S2E *s2e, struct PCIBus *bus)
{
    s2e->getCorePlugin()->onDeviceActivation.emit(bus);
}


void s2e_trace_port_access(
        S2E *s2e, S2EExecutionState* state,
        uint64_t port, uint64_t value, unsigned size,
        int isWrite)
{
    if(!s2e->getCorePlugin()->onPortAccess.empty()) {
        try {
            s2e->getCorePlugin()->onPortAccess.emit(state,
                klee::ConstantExpr::create(port, 64),
                klee::ConstantExpr::create(value, size),
                isWrite);
        } catch(s2e::CpuExitException&) {
            s2e_longjmp(env->jmp_env, 1);
        }
    }
}

int s2e_is_port_symbolic(struct S2E *s2e, struct S2EExecutionState* state, uint64_t port)
{
    return s2e->getCorePlugin()->isPortSymbolic(port);
}

int s2e_is_mmio_symbolic(uint64_t address, uint64_t size)
{
    return g_s2e->getCorePlugin()->isMmioSymbolic(address, size);
}

int s2e_is_mmio_symbolic_b(uint64_t address)
{
    return g_s2e->getCorePlugin()->isMmioSymbolic(address, 1);
}

int s2e_is_mmio_symbolic_w(uint64_t address)
{
    return g_s2e->getCorePlugin()->isMmioSymbolic(address, 2);
}

int s2e_is_mmio_symbolic_l(uint64_t address)
{
    return g_s2e->getCorePlugin()->isMmioSymbolic(address, 4);
}

int s2e_is_mmio_symbolic_q(uint64_t address)
{
    return g_s2e->getCorePlugin()->isMmioSymbolic(address, 8);
}

void s2e_on_privilege_change(unsigned previous, unsigned current)
{
    assert(g_s2e_state->isActive());

    try {
        g_s2e->getCorePlugin()->onPrivilegeChange.emit(g_s2e_state, previous, current);
    } catch(s2e::CpuExitException&) {
        assert(false && "Cannot throw exceptions here. VM state may be inconsistent at this point.");
    }
}

void s2e_on_page_directory_change(uint64_t previous, uint64_t current)
{
    assert(g_s2e_state->isActive());

    try {
        g_s2e->getCorePlugin()->onPageDirectoryChange.emit(g_s2e_state, previous, current);
    } catch(s2e::CpuExitException&) {
        assert(false && "Cannot throw exceptions here. VM state may be inconsistent at this point.");
    }
}

void s2e_on_initialization_complete(void)
{
    try {
        g_s2e->getCorePlugin()->onInitializationComplete.emit(g_s2e_state);
    } catch(s2e::CpuExitException&) {
        assert(false && "Cannot throw exceptions here. VM state may be inconsistent at this point.");
    }
}<|MERGE_RESOLUTION|>--- conflicted
+++ resolved
@@ -279,14 +279,6 @@
     }
 }
 
-<<<<<<< HEAD
-static void s2e_on_exception_slow(unsigned intNb)
-{
-    assert(g_s2e_state->isActive());
-
-    try {
-        g_s2e->getCorePlugin()->onException.emit(g_s2e_state, intNb, g_s2e_state->getPc());
-=======
 void s2e_on_translate_register_access(
         TranslationBlock *tb, uint64_t pc,
         uint64_t readMask, uint64_t writeMask, int isMemoryAccess)
@@ -305,14 +297,11 @@
             s2e_tcg_instrument_code(g_s2e, signal, pc);
             tb->s2e_tb->executionSignals.push_back(new ExecutionSignal);
         }
->>>>>>> 9c5b9d22
-    } catch(s2e::CpuExitException&) {
-        s2e_longjmp(env->jmp_env, 1);
-    }
-}
-
-<<<<<<< HEAD
-=======
+    } catch(s2e::CpuExitException&) {
+        s2e_longjmp(env->jmp_env, 1);
+    }
+}
+
 static void s2e_on_exception_slow(unsigned intNb)
 {
     assert(g_s2e_state->isActive());
@@ -324,7 +313,6 @@
     }
 }
 
->>>>>>> 9c5b9d22
 void s2e_on_exception(unsigned intNb)
 {
     if(unlikely(!g_s2e->getCorePlugin()->onException.empty())) {
