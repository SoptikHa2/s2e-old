/*
 * S2E Selective Symbolic Execution Framework
 *
 * Copyright (c) 2010, Dependable Systems Laboratory, EPFL
 * All rights reserved.
 *
 * Redistribution and use in source and binary forms, with or without
 * modification, are permitted provided that the following conditions are met:
 *     * Redistributions of source code must retain the above copyright
 *       notice, this list of conditions and the following disclaimer.
 *     * Redistributions in binary form must reproduce the above copyright
 *       notice, this list of conditions and the following disclaimer in the
 *       documentation and/or other materials provided with the distribution.
 *     * Neither the name of the Dependable Systems Laboratory, EPFL nor the
 *       names of its contributors may be used to endorse or promote products
 *       derived from this software without specific prior written permission.
 *
 * THIS SOFTWARE IS PROVIDED BY THE COPYRIGHT HOLDERS AND CONTRIBUTORS "AS IS" AND
 * ANY EXPRESS OR IMPLIED WARRANTIES, INCLUDING, BUT NOT LIMITED TO, THE IMPLIED
 * WARRANTIES OF MERCHANTABILITY AND FITNESS FOR A PARTICULAR PURPOSE ARE
 * DISCLAIMED. IN NO EVENT SHALL THE DEPENDABLE SYSTEMS LABORATORY, EPFL BE LIABLE
 * FOR ANY DIRECT, INDIRECT, INCIDENTAL, SPECIAL, EXEMPLARY, OR CONSEQUENTIAL DAMAGES
 * (INCLUDING, BUT NOT LIMITED TO, PROCUREMENT OF SUBSTITUTE GOODS OR SERVICES;
 * LOSS OF USE, DATA, OR PROFITS; OR BUSINESS INTERRUPTION) HOWEVER CAUSED AND
 * ON ANY THEORY OF LIABILITY, WHETHER IN CONTRACT, STRICT LIABILITY, OR TORT
 * (INCLUDING NEGLIGENCE OR OTHERWISE) ARISING IN ANY WAY OUT OF THE USE OF THIS
 * SOFTWARE, EVEN IF ADVISED OF THE POSSIBILITY OF SUCH DAMAGE.
 *
 * Currently maintained by:
 *    Vitaly Chipounov <vitaly.chipounov@epfl.ch>
 *    Volodymyr Kuznetsov <vova.kuznetsov@epfl.ch>
 *
 * All contributors are listed in S2E-AUTHORS file.
 *
 */

/**
 *  This plugin tracks the modules which are being executed at any given point.
 *  A module is a piece of code defined by a name. Currently the pieces of code
 *  are derived from the actual executable files reported by the OS monitor.
 *  TODO: allow specifying any kind of regions.
 *
 *  XXX: distinguish between processes and libraries, which should be tracked in all processes.
 *
 *  XXX: might translate a block without instrumentation and reuse it in instrumented part...
 *
 *  NOTE: it is not possible to track relationships between modules here.
 *  For example, tracking of a library of a particular process. Instead, the
 *  plugin tracks all libraries in all processes. This is because the instrumented
 *  code can be shared between different processes. We have to conservatively instrument
 *  all code, otherwise if some interesting code is translated first within the context
 *  of an irrelevant process, there would be no detection instrumentation, and when the
 *  code is executed in the relevant process, the module execution detection would fail.
 */
//#define NDEBUG


extern "C" {
#include "config.h"
#include "qemu-common.h"
extern struct CPUX86State *env;
}


#include <s2e/S2E.h>
#include <s2e/S2EExecutor.h>
#include <s2e/s2e_qemu.h>
#include <s2e/ConfigFile.h>
#include <s2e/Utils.h>
#include <s2e/Plugins/Opcodes.h>

#include "ModuleExecutionDetector.h"
#include <assert.h>
#include <sstream>

using namespace s2e;
using namespace s2e::plugins;

S2E_DEFINE_PLUGIN(ModuleExecutionDetector,
                  "Plugin for monitoring module execution",
                  "ModuleExecutionDetector",
                  "Interceptor");

ModuleExecutionDetector::~ModuleExecutionDetector()
{

}

void ModuleExecutionDetector::initialize()
{
    m_Monitor = (OSMonitor*)s2e()->getPlugin("Interceptor");
    assert(m_Monitor);

    m_Monitor->onModuleLoad.connect(
        sigc::mem_fun(*this, &ModuleExecutionDetector::moduleLoadListener));

    m_Monitor->onModuleUnload.connect(
        sigc::mem_fun(*this, &ModuleExecutionDetector::moduleUnloadListener));

    m_Monitor->onProcessUnload.connect(
        sigc::mem_fun(*this, &ModuleExecutionDetector::processUnloadListener));

    s2e()->getCorePlugin()->onTranslateBlockStart.connect(
        sigc::mem_fun(*this, &ModuleExecutionDetector::onTranslateBlockStart));

    s2e()->getCorePlugin()->onTranslateBlockEnd.connect(
            sigc::mem_fun(*this, &ModuleExecutionDetector::onTranslateBlockEnd));

    s2e()->getCorePlugin()->onException.connect(
        sigc::mem_fun(*this, &ModuleExecutionDetector::exceptionListener));

    s2e()->getCorePlugin()->onCustomInstruction.connect(
        sigc::mem_fun(*this, &ModuleExecutionDetector::onCustomInstruction));

    initializeConfiguration();
}

void ModuleExecutionDetector::initializeConfiguration()
{
    ConfigFile *cfg = s2e()->getConfig();

    ConfigFile::string_list keyList = cfg->getListKeys(getConfigKey());

    if (keyList.size() == 0) {
        s2e()->getWarningsStream() <<  "ModuleExecutionDetector: no configuration keys!" << '\n';
    }

    m_TrackAllModules = cfg->getBool(getConfigKey() + ".trackAllModules");
    m_ConfigureAllModules = cfg->getBool(getConfigKey() + ".configureAllModules");

    foreach2(it, keyList.begin(), keyList.end()) {
        if (*it == "trackAllModules") {
            continue;
        }

        ModuleExecutionCfg d;
        std::stringstream s;
        s << getConfigKey() << "." << *it << ".";
        d.id = *it;

        bool ok = false;
        d.moduleName = cfg->getString(s.str() + "moduleName", "", &ok);
        if (!ok) {
            s2e()->getWarningsStream() << "You must specifiy " << s.str() + "moduleName" << '\n';
            exit(-1);
        }

        d.kernelMode = cfg->getBool(s.str() + "kernelMode", false, &ok);
        if (!ok) {
            s2e()->getWarningsStream() << "You must specifiy " << s.str() + "kernelMode" << '\n';
            exit(-1);
        }


        s2e()->getDebugStream() << "ModuleExecutionDetector: " <<
                "id=" << d.id << " " <<
                "moduleName=" << d.moduleName << " " <<
                "context=" << d.context  << '\n';

        if (m_ConfiguredModulesName.find(d) != m_ConfiguredModulesName.end()) {
            s2e()->getWarningsStream() << "ModuleExecutionDetector: " <<
                    "module names must be unique!" << '\n';
            exit(-1);
        }


        if (m_ConfiguredModulesId.find(d) != m_ConfiguredModulesId.end()) {
            s2e()->getWarningsStream() << "ModuleExecutionDetector: " <<
                    "module ids must be unique!" << '\n';
            exit(-1);
        }

        m_ConfiguredModulesId.insert(d);
        m_ConfiguredModulesName.insert(d);
    }
}
/*****************************************************************************/
/*****************************************************************************/
/*****************************************************************************/
bool ModuleExecutionDetector::opAddModuleConfigEntry(S2EExecutionState *state)
{
    bool ok = true;
    //XXX: 32-bits guests only
    uint32_t moduleId, moduleName, isKernelMode;
    ok &= state->readCpuRegisterConcrete(CPU_OFFSET(regs[R_ECX]), &moduleId, sizeof(moduleId));
    ok &= state->readCpuRegisterConcrete(CPU_OFFSET(regs[R_EAX]), &moduleName, sizeof(moduleName));
    ok &= state->readCpuRegisterConcrete(CPU_OFFSET(regs[R_EDX]), &isKernelMode, sizeof(isKernelMode));

    if(!ok) {
        s2e()->getWarningsStream(state)
            << "ModuleExecutionDetector: Could not read parameters.\n";
        return false;
    }

    std::string strModuleId, strModuleName;
    if (!state->readString(moduleId, strModuleId)) {
        s2e()->getWarningsStream(state)
            << "ModuleExecutionDetector: Could not read the module id string.\n";
        return false;
    }

    if (!state->readString(moduleName, strModuleName)) {
        s2e()->getWarningsStream(state)
            << "ModuleExecutionDetector: Could not read the module name string.\n";
        return false;
    }

    ModuleExecutionCfg desc;
    desc.id = strModuleId;
    desc.moduleName = strModuleName;
    desc.kernelMode = (bool) isKernelMode;

    s2e()->getMessagesStream() << "ModuleExecutionDetector: Adding module " <<
            "id=" << desc.id <<
            " moduleName=" << desc.moduleName <<
            " kernelMode=" << desc.kernelMode << "\n";

    if (m_ConfiguredModulesName.find(desc) != m_ConfiguredModulesName.end()) {
        s2e()->getWarningsStream() << "ModuleExecutionDetector: " <<
                "module name " << desc.moduleName << " already exists\n";
        return false;
    }


    if (m_ConfiguredModulesId.find(desc) != m_ConfiguredModulesId.end()) {
        s2e()->getWarningsStream() << "ModuleExecutionDetector: " <<
                "module id " << desc.id << " already exists\n";
        return false;
    }

    m_ConfiguredModulesId.insert(desc);
    m_ConfiguredModulesName.insert(desc);

    return true;
}

void ModuleExecutionDetector::onCustomInstruction(
        S2EExecutionState *state,
        uint64_t operand
        )
{
    if (!OPCODE_CHECK(operand, MODULE_EXECUTION_DETECTOR_OPCODE)) {
        return;
    }

    uint64_t subfunction = OPCODE_GETSUBFUNCTION(operand);

    switch(subfunction) {
        case 0: {
            if (opAddModuleConfigEntry(state)) {
                tb_flush(env);
                state->setPc(state->getPc() + OPCODE_SIZE);
                throw CpuExitException();
            }
            break;
        }
    }

}



/*****************************************************************************/
/*****************************************************************************/
/*****************************************************************************/

void ModuleExecutionDetector::moduleLoadListener(
    S2EExecutionState* state,
    const ModuleDescriptor &module)
{
    DECLARE_PLUGINSTATE(ModuleTransitionState, state);

    //If module name matches the configured ones, activate.
    s2e()->getDebugStream() << "ModuleExecutionDetector: " <<
            "Module "  << module.Name << " loaded - " <<
            "Base=" <<  hexval(module.LoadBase) << " Size=" << hexval(module.Size);


    ModuleExecutionCfg cfg;
    cfg.moduleName = module.Name;

    if (m_ConfigureAllModules) {
        if (plgState->exists(&module, true)) {
            s2e()->getDebugStream() << " [ALREADY REGISTERED]" << '\n';
        }else {
            s2e()->getDebugStream() << " [REGISTERING]" << '\n';
            plgState->loadDescriptor(module, true);
            onModuleLoad.emit(state, module);
        }
        return;
    }

    ConfiguredModulesByName::iterator it = m_ConfiguredModulesName.find(cfg);
    if (it != m_ConfiguredModulesName.end()) {
        if (plgState->exists(&module, true)) {
            s2e()->getDebugStream() << " [ALREADY REGISTERED ID=" << (*it).id << "]" << '\n';
        }else {
            s2e()->getDebugStream() << " [REGISTERING ID=" << (*it).id << "]" << '\n';
            plgState->loadDescriptor(module, true);
            onModuleLoad.emit(state, module);
        }
        return;
    }

    s2e()->getDebugStream() << '\n';

    if (m_TrackAllModules) {
        if (!plgState->exists(&module, false)) {
            s2e()->getDebugStream() << " [REGISTERING NOT TRACKED]" << '\n';
            plgState->loadDescriptor(module, false);
            onModuleLoad.emit(state, module);
        }
        return;
    }
}

void ModuleExecutionDetector::moduleUnloadListener(
    S2EExecutionState* state, const ModuleDescriptor &module)
{
    DECLARE_PLUGINSTATE(ModuleTransitionState, state);

    s2e()->getDebugStream() << "Module " << module.Name << " is unloaded" << '\n';

    plgState->unloadDescriptor(module);
}



void ModuleExecutionDetector::processUnloadListener(
    S2EExecutionState* state, uint64_t pid)
{
    DECLARE_PLUGINSTATE(ModuleTransitionState, state);

    s2e()->getDebugStream() << "Process " << hexval(pid) << " is unloaded\n";

    plgState->unloadDescriptorsWithPid(pid);
}


//Check that the module id is valid
bool ModuleExecutionDetector::isModuleConfigured(const std::string &moduleId) const
{
    ModuleExecutionCfg cfg;
    cfg.id = moduleId;

    return m_ConfiguredModulesId.find(cfg) != m_ConfiguredModulesId.end();
}

/*****************************************************************************/
/*****************************************************************************/
/*****************************************************************************/

const ModuleDescriptor *ModuleExecutionDetector::getModule(S2EExecutionState *state, uint64_t pc, bool tracked)
{
    DECLARE_PLUGINSTATE(ModuleTransitionState, state);
    uint64_t pid = m_Monitor->getPid(state, pc);

    const ModuleDescriptor *currentModule =
            plgState->getDescriptor(pid, pc, tracked);
    return currentModule;
}

const std::string *ModuleExecutionDetector::getModuleId(const ModuleDescriptor &desc) const
{
    ModuleExecutionCfg cfg;
    cfg.moduleName = desc.Name;

    ConfiguredModulesByName::iterator it = m_ConfiguredModulesName.find(cfg);
    if (it == m_ConfiguredModulesName.end()) {
        return NULL;
    }
    return &(*it).id;
}

void ModuleExecutionDetector::onTranslateBlockStart(
    ExecutionSignal *signal,
    S2EExecutionState *state,
    TranslationBlock *tb,
    uint64_t pc)
{
    DECLARE_PLUGINSTATE(ModuleTransitionState, state);

    uint64_t pid = m_Monitor->getPid(state, pc);

    const ModuleDescriptor *currentModule =
            plgState->getDescriptor(pid, pc);

    if (currentModule) {
        //S2E::printf(s2e()->getDebugStream(), "Translating block %#"PRIx64" belonging to %s\n",pc, currentModule->Name.c_str());
        signal->connect(sigc::mem_fun(*this,
            &ModuleExecutionDetector::onExecution));

        onModuleTranslateBlockStart.emit(signal, state, *currentModule, tb, pc);
    }
}


void ModuleExecutionDetector::onTranslateBlockEnd(
        ExecutionSignal *signal,
        S2EExecutionState* state,
        TranslationBlock *tb,
        uint64_t endPc,
        bool staticTarget,
        uint64_t targetPc)
{
    DECLARE_PLUGINSTATE(ModuleTransitionState, state);

    const ModuleDescriptor *currentModule =
            getCurrentDescriptor(state);

    if (!currentModule) {
        // Outside of any module, do not need
        // to instrument tb exits.
        return;
    }


    if (staticTarget) {
        const ModuleDescriptor *targetModule =
            plgState->getDescriptor(m_Monitor->getPid(state, targetPc), targetPc);

        if (targetModule != currentModule) {
            //Only instrument in case there is a module change
            //TRACE("Static transition from %#"PRIx64" to %#"PRIx64"\n",
            //    endPc, targetPc);
            signal->connect(sigc::mem_fun(*this,
                &ModuleExecutionDetector::onExecution));
        }
    }else {
        //TRACE("Dynamic transition from %#"PRIx64" to %#"PRIx64"\n",
        //        endPc, targetPc);
        //In case of dynamic targets, conservatively
        //instrument code.
        signal->connect(sigc::mem_fun(*this,
                &ModuleExecutionDetector::onExecution));

    }

    if (currentModule) {
       onModuleTranslateBlockEnd.emit(signal, state, *currentModule, tb, endPc,
        staticTarget, targetPc);
    }

}

void ModuleExecutionDetector::exceptionListener(
                       S2EExecutionState* state,
                       unsigned intNb,
                       uint64_t pc
                       )
{
<<<<<<< HEAD
    //std::cout << "Exception index " << intNb << '\n';
=======
    //std::cout << "Exception index " << intNb << std::endl;
>>>>>>> 9c5b9d22
    //onExecution(state, pc);

    DECLARE_PLUGINSTATE(ModuleTransitionState, state);

    //gTRACE("pid=%#"PRIx64" pc=%#"PRIx64"\n", pid, pc);
    if (plgState->m_PreviousModule != NULL) {
        onModuleTransition.emit(state, plgState->m_PreviousModule, NULL);
        plgState->m_PreviousModule = NULL;
    }
}


/**
 *  This returns the descriptor of the module that is currently being executed.
 *  This works only when tracking of all modules is activated.
 */
const ModuleDescriptor *ModuleExecutionDetector::getCurrentDescriptor(S2EExecutionState* state) const
{
    DECLARE_PLUGINSTATE_CONST(ModuleTransitionState, state);

    uint32_t pc = state->getPc();
    uint64_t pid = m_Monitor->getPid(state, state->getPc());

    return plgState->getDescriptor(pid, pc);
}

void ModuleExecutionDetector::onExecution(
    S2EExecutionState *state, uint64_t pc)
{
    DECLARE_PLUGINSTATE(ModuleTransitionState, state);

    const ModuleDescriptor *currentModule = getCurrentDescriptor(state);

    //gTRACE("pid=%#"PRIx64" pc=%#"PRIx64"\n", pid, pc);
    if (plgState->m_PreviousModule != currentModule) {
#if 0
        if (currentModule) {
            DPRINTF("Entered module %s\n", currentModule->descriptor.Name.c_str());
        }else {
            DPRINTF("Entered unknown module\n");
        }
#endif
        onModuleTransition.emit(state, plgState->m_PreviousModule, currentModule);

        plgState->m_PreviousModule = currentModule;
    }
}

void ModuleExecutionDetector::dumpMemory(S2EExecutionState *state,
                                         llvm::raw_ostream &os_llvm,
                                         uint64_t va, unsigned count)
{
    std::stringstream os;

    uint64_t sp = va;
    for (unsigned i=0; i<count; ++i) {
        klee::ref<klee::Expr> val = state->readMemory(sp + i * sizeof(uint32_t), klee::Expr::Int32);
        if (val.isNull()) {
            continue;
        }

        klee::ConstantExpr *ce = dyn_cast<klee::ConstantExpr>(val);
        if (ce) {
            os << std::hex << "0x" << sp + i * sizeof(uint32_t) << " 0x" << std::setw(sizeof(uint32_t)*2) << std::setfill('0') << val;
            os << std::setfill(' ');

            uint32_t v = ce->getZExtValue(ce->getWidth());
            const ModuleDescriptor *md = getModule(state,  v, false);
            if (md) {
               os << " " << md->Name <<  " 0x" << md->ToNativeBase(v);
               os << " +0x" << md->ToRelative(v);
            }
        }else {
            os << std::hex << "0x" << sp + i * sizeof(uint32_t) << val;
        }

        os << '\n';
    }

    os_llvm << os.str();
}

/*****************************************************************************/
/*****************************************************************************/
/*****************************************************************************/

ModuleTransitionState::ModuleTransitionState()
{
    m_PreviousModule = NULL;
    m_CachedModule = NULL;
}

ModuleTransitionState::~ModuleTransitionState()
{
    foreach2(it, m_Descriptors.begin(), m_Descriptors.end()) {
        delete *it;
    }

    foreach2(it, m_NotTrackedDescriptors.begin(), m_NotTrackedDescriptors.end()) {
        delete *it;
    }
}

ModuleTransitionState* ModuleTransitionState::clone() const
{
    ModuleTransitionState *ret = new ModuleTransitionState();

    foreach2(it, m_Descriptors.begin(), m_Descriptors.end()) {
        ret->m_Descriptors.insert(new ModuleDescriptor(**it));
    }

    foreach2(it, m_NotTrackedDescriptors.begin(), m_NotTrackedDescriptors.end()) {
        assert(*it != m_CachedModule && *it != m_PreviousModule);
        ret->m_NotTrackedDescriptors.insert(new ModuleDescriptor(**it));
    }

    if (m_CachedModule) {
        DescriptorSet::iterator it = ret->m_Descriptors.find(m_CachedModule);
        assert(it != ret->m_Descriptors.end());
        ret->m_CachedModule = *it;
    }

    if (m_PreviousModule) {
        DescriptorSet::iterator it = ret->m_Descriptors.find(m_PreviousModule);
        assert(it != ret->m_Descriptors.end());
        ret->m_PreviousModule = *it;
    }

    return ret;
}

PluginState* ModuleTransitionState::factory(Plugin *p, S2EExecutionState *state)
{
    ModuleTransitionState *s = new ModuleTransitionState();

    p->s2e()->getDebugStream() << "Creating initial module transition state" << '\n';

    return s;
}

const ModuleDescriptor *ModuleTransitionState::getDescriptor(uint64_t pid, uint64_t pc, bool tracked) const
{
    if (m_CachedModule) {
        const ModuleDescriptor &md = *m_CachedModule;
        uint64_t prevModStart = md.LoadBase;
        uint64_t prevModSize = md.Size;
        uint64_t prevModPid = md.Pid;
        if (pid == prevModPid && pc >= prevModStart && pc < prevModStart + prevModSize) {
            //We stayed in the same module
            return m_CachedModule;
        }
    }

    ModuleDescriptor d;
    d.Pid = pid;
    d.LoadBase = pc;
    d.Size = 1;
    DescriptorSet::iterator it = m_Descriptors.find(&d);
    if (it != m_Descriptors.end()) {
        m_CachedModule = *it;
        return *it;
    }

    m_CachedModule = NULL;

    if (!tracked) {
        it = m_NotTrackedDescriptors.find(&d);
        if (it != m_NotTrackedDescriptors.end()) {
            //XXX: implement proper caching
            assert(*it != m_CachedModule && *it != m_PreviousModule);
            return *it;
        }
    }

    return NULL;
}

bool ModuleTransitionState::loadDescriptor(const ModuleDescriptor &desc, bool track)
{
    if (track) {
        m_Descriptors.insert(new ModuleDescriptor(desc));
    }else {
        if (m_NotTrackedDescriptors.find(&desc) == m_NotTrackedDescriptors.end()) {
            m_NotTrackedDescriptors.insert(new ModuleDescriptor(desc));
        }
        else {
            return false;
        }
    }
    return true;
}

void ModuleTransitionState::unloadDescriptor(const ModuleDescriptor &desc)
{
    ModuleDescriptor d;
    d.LoadBase = desc.LoadBase;
    d.Pid = desc.Pid;
    d.Size = desc.Size;

    DescriptorSet::iterator it = m_Descriptors.find(&d);
    if (it != m_Descriptors.end()) {
        if (m_CachedModule == *it) {
            m_CachedModule = NULL;
        }

        if (m_PreviousModule == *it) {
            m_PreviousModule = NULL;
        }

        const ModuleDescriptor *md = *it;
        size_t s = m_Descriptors.erase(*it);
        assert(s == 1);
        delete md;
    }

    it = m_NotTrackedDescriptors.find(&d);
    if (it != m_NotTrackedDescriptors.end()) {
        assert(*it != m_CachedModule && *it != m_PreviousModule);
        const ModuleDescriptor *md = *it;
        size_t s = m_NotTrackedDescriptors.erase(*it);
        assert(s == 1);
        delete md;
    }
}

void ModuleTransitionState::unloadDescriptorsWithPid(uint64_t pid)
{
    DescriptorSet::iterator it, it1;

    for (it = m_Descriptors.begin(); it != m_Descriptors.end(); ) {
        if ((*it)->Pid != pid) {
            ++it;
        }else {
            it1 = it;
            ++it1;

            if (m_CachedModule == *it) {
                m_CachedModule = NULL;
            }

            if (m_PreviousModule == *it) {
                m_PreviousModule = NULL;
            }

            const ModuleDescriptor *md = *it;
            m_Descriptors.erase(*it);
            delete md;

            it = it1;
        }
    }

    //XXX: avoid copy/paste
    for (it = m_NotTrackedDescriptors.begin(); it != m_NotTrackedDescriptors.end(); ) {
        if ((*it)->Pid != pid) {
            ++it;
        }else {
            it1 = it;
            ++it1;

            if (m_CachedModule == *it) {
                m_CachedModule = NULL;
            }

            if (m_PreviousModule == *it) {
                m_PreviousModule = NULL;
            }

            const ModuleDescriptor *md = *it;
            m_NotTrackedDescriptors.erase(*it);
            delete md;

            it = it1;
        }
    }
}

bool ModuleTransitionState::exists(const ModuleDescriptor *desc, bool tracked) const
{
    bool ret;
    ret = m_Descriptors.find(desc) != m_Descriptors.end();
    if (ret) {
        return ret;
    }

    if (tracked) {
        return false;
    }

    return m_NotTrackedDescriptors.find(desc) != m_NotTrackedDescriptors.end();
}<|MERGE_RESOLUTION|>--- conflicted
+++ resolved
@@ -449,11 +449,7 @@
                        uint64_t pc
                        )
 {
-<<<<<<< HEAD
     //std::cout << "Exception index " << intNb << '\n';
-=======
-    //std::cout << "Exception index " << intNb << std::endl;
->>>>>>> 9c5b9d22
     //onExecution(state, pc);
 
     DECLARE_PLUGINSTATE(ModuleTransitionState, state);
