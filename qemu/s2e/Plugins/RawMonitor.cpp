--- conflicted
+++ resolved
@@ -123,12 +123,7 @@
     bool ok = false;
     m_kernelStart = s2e()->getConfig()->getInt(getConfigKey() + ".kernelStart", 0xc0000000, &ok);
     if (!ok) {
-<<<<<<< HEAD
-        s2e()->getWarningsStream() << "You must specify " << getConfigKey() << ".kernelStart\n";
-        exit(-1);
-=======
-        s2e()->getWarningsStream() << "You should specify " << getConfigKey() << ".kernelStart" << std::endl;
->>>>>>> 9c5b9d22
+        s2e()->getWarningsStream() << "You should specify " << getConfigKey() << ".kernelStart\n";
     }
 
     foreach2(it, Sections.begin(), Sections.end()) {
@@ -293,103 +288,15 @@
     opcode >>= 8;
 
     switch(op) {
-<<<<<<< HEAD
-    case 0:
-        {
-            //Module load
-            //eax = pointer to module name
-            //ebx = runtime load base
-            //ecx = entry point
-            uint32_t rtloadbase, name, size;
-            bool ok = true;
-
-            ok &= state->readCpuRegisterConcrete(CPU_OFFSET(regs[R_EAX]),
-                                                 &name, 4);
-            ok &= state->readCpuRegisterConcrete(CPU_OFFSET(regs[R_EBX]),
-                                                 &rtloadbase, 4);
-            ok &= state->readCpuRegisterConcrete(CPU_OFFSET(regs[R_ECX]),
-                                                 &size, 4);
-
-            if(!ok) {
-                s2e()->getWarningsStream(state)
-                    << "ERROR: symbolic argument was passed to s2e_op "
-                       "rawmonitor loadmodule\n";
-                break;
-            }
-
-            std::string nameStr;
-            if(!state->readString(name, nameStr)) {
-                s2e()->getWarningsStream(state)
-                        << "Error reading module name string from the guest\n";
-                return;
-            }
-
-            //Look for the module in the config section and update its load address
-            CfgList::iterator it;
-
-            for (it = m_cfg.begin(); it != m_cfg.end(); ++it) {
-                Cfg &c = *it;
-                if (c.name == nameStr) {
-                    s2e()->getMessagesStream() << "RawMonitor: Registering " << nameStr << " "
-                            " @" << hexval(rtloadbase) << " size=" << hexval(size)  << '\n';
-                    c.start = rtloadbase;
-                    c.size = size;
-                    loadModule(state, c, false);
-                }
-            }
-        }
-=======
     case 0: {
         //Module load
         //eax = pointer to module name
         //ebx = runtime load base
         //ecx = entry point
         opLoadConfiguredModule(state);
->>>>>>> 9c5b9d22
         break;
     }
 
-<<<<<<< HEAD
-    case 1:
-        {
-            //Specifying a new import descriptor
-            uint32_t dllname, funcname, funcptr;
-            bool ok = true;
-            ok &= state->readCpuRegisterConcrete(CPU_OFFSET(regs[R_EAX]),
-                                                 &dllname, 4);
-            ok &= state->readCpuRegisterConcrete(CPU_OFFSET(regs[R_EBX]),
-                                                 &funcname, 4);
-            ok &= state->readCpuRegisterConcrete(CPU_OFFSET(regs[R_ECX]),
-                                                 &funcptr, 4);
-
-            if (!ok) {
-                s2e()->getWarningsStream(state)
-                    << "ERROR: symbolic argument was passed to s2e_op "
-                       "rawmonitor loadimportdescriptor\n";
-                break;
-            }
-
-            std::string dllnameStr;
-            if(!state->readString(dllname, dllnameStr)) {
-                s2e()->getWarningsStream(state)
-                        << "Error reading dll name string from the guest\n";
-                return;
-            }
-
-            std::string funcnameStr;
-            if(!state->readString(funcname, funcnameStr)) {
-                s2e()->getWarningsStream(state)
-                        << "Error reading function name string from the guest\n";
-                return;
-            }
-
-            s2e()->getMessagesStream() << "RawMonitor: Registering " << dllnameStr << " "
-                    << funcnameStr << " @0x" << hexval(funcptr) << '\n';
-
-            m_imports[dllnameStr][funcnameStr] = funcptr;
-            break;
-        }
-=======
     case 1: {
         //Specifying a new import descriptor
         opCreateImportDescriptor(state);
@@ -402,7 +309,6 @@
         opLoadModule(state);
         break;
     }
->>>>>>> 9c5b9d22
 
     default:
         s2e()->getWarningsStream() << "Invalid RawMonitor opcode " << hexval(opcode) << '\n';
