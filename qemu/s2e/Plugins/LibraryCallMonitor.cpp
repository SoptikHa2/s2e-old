/*
 * S2E Selective Symbolic Execution Framework
 *
 * Copyright (c) 2010, Dependable Systems Laboratory, EPFL
 * All rights reserved.
 *
 * Redistribution and use in source and binary forms, with or without
 * modification, are permitted provided that the following conditions are met:
 *     * Redistributions of source code must retain the above copyright
 *       notice, this list of conditions and the following disclaimer.
 *     * Redistributions in binary form must reproduce the above copyright
 *       notice, this list of conditions and the following disclaimer in the
 *       documentation and/or other materials provided with the distribution.
 *     * Neither the name of the Dependable Systems Laboratory, EPFL nor the
 *       names of its contributors may be used to endorse or promote products
 *       derived from this software without specific prior written permission.
 *
 * THIS SOFTWARE IS PROVIDED BY THE COPYRIGHT HOLDERS AND CONTRIBUTORS "AS IS" AND
 * ANY EXPRESS OR IMPLIED WARRANTIES, INCLUDING, BUT NOT LIMITED TO, THE IMPLIED
 * WARRANTIES OF MERCHANTABILITY AND FITNESS FOR A PARTICULAR PURPOSE ARE
 * DISCLAIMED. IN NO EVENT SHALL THE DEPENDABLE SYSTEMS LABORATORY, EPFL BE LIABLE
 * FOR ANY DIRECT, INDIRECT, INCIDENTAL, SPECIAL, EXEMPLARY, OR CONSEQUENTIAL DAMAGES
 * (INCLUDING, BUT NOT LIMITED TO, PROCUREMENT OF SUBSTITUTE GOODS OR SERVICES;
 * LOSS OF USE, DATA, OR PROFITS; OR BUSINESS INTERRUPTION) HOWEVER CAUSED AND
 * ON ANY THEORY OF LIABILITY, WHETHER IN CONTRACT, STRICT LIABILITY, OR TORT
 * (INCLUDING NEGLIGENCE OR OTHERWISE) ARISING IN ANY WAY OUT OF THE USE OF THIS
 * SOFTWARE, EVEN IF ADVISED OF THE POSSIBILITY OF SUCH DAMAGE.
 *
 * Currently maintained by:
 *    Vitaly Chipounov <vitaly.chipounov@epfl.ch>
 *    Volodymyr Kuznetsov <vova.kuznetsov@epfl.ch>
 *
 * All contributors are listed in S2E-AUTHORS file.
 *
 */

extern "C" {
#include <qemu-common.h>
#include <cpu-all.h>
#include <exec-all.h>
}


#include <s2e/S2E.h>
#include <s2e/ConfigFile.h>
#include <s2e/Utils.h>

#include <iostream>

#include "LibraryCallMonitor.h"

namespace s2e {
namespace plugins {

S2E_DEFINE_PLUGIN(LibraryCallMonitor, "Flags all calls to external libraries", "LibraryCallMonitor",
                  "Interceptor", "FunctionMonitor", "ModuleExecutionDetector");

void LibraryCallMonitor::initialize()
{
    m_functionMonitor = static_cast<FunctionMonitor*>(s2e()->getPlugin("FunctionMonitor"));
    m_monitor = static_cast<OSMonitor*>(s2e()->getPlugin("Interceptor"));
    m_detector = static_cast<ModuleExecutionDetector*>(s2e()->getPlugin("ModuleExecutionDetector"));

    ConfigFile *cfg = s2e()->getConfig();
<<<<<<< HEAD
    m_displayOnce = cfg->getBool(getConfigKey() + ".displayOnce");
=======
    m_displayOnce = cfg->getBool(getConfigKey() + ".displayOnce", false);

    bool ok = false;

    //Fetch the list of modules where to report the calls
    ConfigFile::string_list moduleList =
            cfg->getStringList(getConfigKey() + ".moduleIds", ConfigFile::string_list(), &ok);

    if (!ok || moduleList.empty()) {
        s2e()->getWarningsStream() << "LibraryCallMonitor: no modules specified, tracking everything.\n";
    }

    foreach2(it, moduleList.begin(), moduleList.end()) {
        if (!m_detector->isModuleConfigured(*it)) {
            s2e()->getWarningsStream() << "LibraryCallMonitor: module " << *it
                    << " is not configured\n";
            exit(-1);
        }
        m_trackedModules.insert(*it);
    }
>>>>>>> 9c5b9d22

    m_detector->onModuleLoad.connect(
            sigc::mem_fun(*this,
                    &LibraryCallMonitor::onModuleLoad)
            );

    m_monitor->onModuleUnload.connect(
            sigc::mem_fun(*this,
                    &LibraryCallMonitor::onModuleUnload)
            );
}


void LibraryCallMonitor::onModuleLoad(
        S2EExecutionState* state,
        const ModuleDescriptor &module
        )
{
    Imports imports;

    if (!m_monitor->getImports(state, module, imports)) {
        s2e()->getWarningsStream() << "LibraryCallMonitor could not retrieve imported functions in " << module.Name << '\n';
        return;
    }

    //Unless otherwise specified, LibraryCallMonitor tracks all library calls in the system
    if (!m_trackedModules.empty()) {
        const std::string *moduleId = m_detector->getModuleId(module);
        if (!moduleId || (m_trackedModules.find(*moduleId) == m_trackedModules.end())) {
            return;
        }
    }

    DECLARE_PLUGINSTATE(LibraryCallMonitorState, state);

    foreach2(it, imports.begin(), imports.end()) {
        const std::string &libName = (*it).first;
        const ImportedFunctions &funcs = (*it).second;
        foreach2(fit, funcs.begin(), funcs.end()) {
            const std::string &funcName = (*fit).first;
            std::string composedName = libName + "!";
            composedName = composedName + funcName;

            uint64_t address = (*fit).second;

            std::pair<StringSet::iterator, bool> insertRes;
            insertRes = m_functionNames.insert(composedName);

            const char *cstring = (*insertRes.first).c_str();
            plgState->m_functions[address] = cstring;

            FunctionMonitor::CallSignal *cs = m_functionMonitor->getCallSignal(state, address, module.Pid);
            cs->connect(sigc::mem_fun(*this, &LibraryCallMonitor::onFunctionCall));
        }
    }
}

void LibraryCallMonitor::onModuleUnload(
        S2EExecutionState* state,
        const ModuleDescriptor &module
        )
{
    m_functionMonitor->disconnect(state, module);
    return;
}

void LibraryCallMonitor::onFunctionCall(S2EExecutionState* state, FunctionMonitorState *fns)
{
    //Only track configured modules
    uint64_t caller = state->getTb()->pcOfLastInstr;
    const ModuleDescriptor *mod = m_detector->getModule(state, caller);
    if (!mod) {
        return;
    }

    DECLARE_PLUGINSTATE(LibraryCallMonitorState, state);
    uint64_t pc = state->getPc();

    if (m_displayOnce && (m_alreadyCalledFunctions.find(std::make_pair(mod->Pid, pc)) != m_alreadyCalledFunctions.end())) {
        return;
    }

    LibraryCallMonitorState::AddressToFunctionName::iterator it = plgState->m_functions.find(pc);
    if (it != plgState->m_functions.end()) {
        const char *str = (*it).second;
<<<<<<< HEAD
        s2e()->getMessagesStream() << mod->Name << "@" << hexval(mod->ToNativeBase(caller)) << " called function " << str << '\n';
=======
        s2e()->getMessagesStream() << mod->Name << "@" << std::hex << mod->ToNativeBase(caller) << " called function " << str << std::endl;

        onLibraryCall.emit(state, fns, *mod);
>>>>>>> 9c5b9d22

        if (m_displayOnce) {
            m_alreadyCalledFunctions.insert(std::make_pair(mod->Pid, pc));
        }
    }
}


LibraryCallMonitorState::LibraryCallMonitorState()
{

}

LibraryCallMonitorState::~LibraryCallMonitorState()
{

}

LibraryCallMonitorState* LibraryCallMonitorState::clone() const
{
    return new LibraryCallMonitorState(*this);
}

PluginState *LibraryCallMonitorState::factory(Plugin *p, S2EExecutionState *s)
{
    return new LibraryCallMonitorState();
}

} // namespace plugins
} // namespace s2e<|MERGE_RESOLUTION|>--- conflicted
+++ resolved
@@ -62,9 +62,6 @@
     m_detector = static_cast<ModuleExecutionDetector*>(s2e()->getPlugin("ModuleExecutionDetector"));
 
     ConfigFile *cfg = s2e()->getConfig();
-<<<<<<< HEAD
-    m_displayOnce = cfg->getBool(getConfigKey() + ".displayOnce");
-=======
     m_displayOnce = cfg->getBool(getConfigKey() + ".displayOnce", false);
 
     bool ok = false;
@@ -85,7 +82,6 @@
         }
         m_trackedModules.insert(*it);
     }
->>>>>>> 9c5b9d22
 
     m_detector->onModuleLoad.connect(
             sigc::mem_fun(*this,
@@ -171,13 +167,9 @@
     LibraryCallMonitorState::AddressToFunctionName::iterator it = plgState->m_functions.find(pc);
     if (it != plgState->m_functions.end()) {
         const char *str = (*it).second;
-<<<<<<< HEAD
         s2e()->getMessagesStream() << mod->Name << "@" << hexval(mod->ToNativeBase(caller)) << " called function " << str << '\n';
-=======
-        s2e()->getMessagesStream() << mod->Name << "@" << std::hex << mod->ToNativeBase(caller) << " called function " << str << std::endl;
 
         onLibraryCall.emit(state, fns, *mod);
->>>>>>> 9c5b9d22
 
         if (m_displayOnce) {
             m_alreadyCalledFunctions.insert(std::make_pair(mod->Pid, pc));
