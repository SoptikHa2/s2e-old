/*
 * S2E Selective Symbolic Execution Framework
 *
 * Copyright (c) 2010, Dependable Systems Laboratory, EPFL
 * All rights reserved.
 *
 * Redistribution and use in source and binary forms, with or without
 * modification, are permitted provided that the following conditions are met:
 *     * Redistributions of source code must retain the above copyright
 *       notice, this list of conditions and the following disclaimer.
 *     * Redistributions in binary form must reproduce the above copyright
 *       notice, this list of conditions and the following disclaimer in the
 *       documentation and/or other materials provided with the distribution.
 *     * Neither the name of the Dependable Systems Laboratory, EPFL nor the
 *       names of its contributors may be used to endorse or promote products
 *       derived from this software without specific prior written permission.
 *
 * THIS SOFTWARE IS PROVIDED BY THE COPYRIGHT HOLDERS AND CONTRIBUTORS "AS IS" AND
 * ANY EXPRESS OR IMPLIED WARRANTIES, INCLUDING, BUT NOT LIMITED TO, THE IMPLIED
 * WARRANTIES OF MERCHANTABILITY AND FITNESS FOR A PARTICULAR PURPOSE ARE
 * DISCLAIMED. IN NO EVENT SHALL THE DEPENDABLE SYSTEMS LABORATORY, EPFL BE LIABLE
 * FOR ANY DIRECT, INDIRECT, INCIDENTAL, SPECIAL, EXEMPLARY, OR CONSEQUENTIAL DAMAGES
 * (INCLUDING, BUT NOT LIMITED TO, PROCUREMENT OF SUBSTITUTE GOODS OR SERVICES;
 * LOSS OF USE, DATA, OR PROFITS; OR BUSINESS INTERRUPTION) HOWEVER CAUSED AND
 * ON ANY THEORY OF LIABILITY, WHETHER IN CONTRACT, STRICT LIABILITY, OR TORT
 * (INCLUDING NEGLIGENCE OR OTHERWISE) ARISING IN ANY WAY OUT OF THE USE OF THIS
 * SOFTWARE, EVEN IF ADVISED OF THE POSSIBILITY OF SUCH DAMAGE.
 *
 * Currently maintained by:
 *    Vitaly Chipounov <vitaly.chipounov@epfl.ch>
 *    Volodymyr Kuznetsov <vova.kuznetsov@epfl.ch>
 *
 * All contributors are listed in S2E-AUTHORS file.
 *
 */

#ifndef S2E_PLUGINS_MEMTRACER_H
#define S2E_PLUGINS_MEMTRACER_H

#include <s2e/Plugin.h>
#include <s2e/Plugins/Opcodes.h>
#include <string>
#include "ExecutionTracer.h"
#include <s2e/Plugins/ModuleExecutionDetector.h>

namespace s2e{
namespace plugins{


/** Handler required for KLEE interpreter */
class MemoryTracer : public Plugin
{
    S2E_PLUGIN

private:

public:
    MemoryTracer(S2E* s2e);

    void initialize();

    enum MemoryTracerOpcodes {
        Enable = 0,
        Disable = 1
    };

private:
    bool m_monitorPageFaults;
    bool m_monitorTlbMisses;
    bool m_monitorMemory;

    bool m_monitorModules;
    bool m_monitorStack;
    bool m_traceHostAddresses;
    uint64_t m_catchAbove;

    uint64_t m_timeTrigger;
    uint64_t m_elapsedTics;
    sigc::connection m_timerConnection;

    sigc::connection m_memoryMonitor;
    sigc::connection m_pageFaultsMonitor;
    sigc::connection m_tlbMissesMonitor;

    ExecutionTracer *m_tracer;
<<<<<<< HEAD

    bool decideTracing(S2EExecutionState *state, uint64_t addr, uint64_t data) const;

=======
    ModuleExecutionDetector *m_execDetector;
>>>>>>> 9c5b9d22

    void onTlbMiss(S2EExecutionState *state, uint64_t addr, bool is_write);
    void onPageFault(S2EExecutionState *state, uint64_t addr, bool is_write);

    void onTimer();

    void enableTracing();
    void disableTracing();
    void onCustomInstruction(S2EExecutionState* state, uint64_t opcode);

<<<<<<< HEAD
public:
    //May be called directly by other plugins
=======
>>>>>>> 9c5b9d22
    void onDataMemoryAccess(S2EExecutionState *state,
                                   klee::ref<klee::Expr> address,
                                   klee::ref<klee::Expr> hostAddress,
                                   klee::ref<klee::Expr> value,
                                   bool isWrite, bool isIO);

<<<<<<< HEAD
=======
    void onModuleTransition(S2EExecutionState *state,
                            const ModuleDescriptor *prevModule,
                            const ModuleDescriptor *nextModule);
public:
    //May be called directly by other plugins
    void traceDataMemoryAccess(S2EExecutionState *state,
                                   klee::ref<klee::Expr> &address,
                                   klee::ref<klee::Expr> &hostAddress,
                                   klee::ref<klee::Expr> &value,
                                   bool isWrite, bool isIO);
>>>>>>> 9c5b9d22
};


}
}

#endif<|MERGE_RESOLUTION|>--- conflicted
+++ resolved
@@ -83,13 +83,7 @@
     sigc::connection m_tlbMissesMonitor;
 
     ExecutionTracer *m_tracer;
-<<<<<<< HEAD
-
-    bool decideTracing(S2EExecutionState *state, uint64_t addr, uint64_t data) const;
-
-=======
     ModuleExecutionDetector *m_execDetector;
->>>>>>> 9c5b9d22
 
     void onTlbMiss(S2EExecutionState *state, uint64_t addr, bool is_write);
     void onPageFault(S2EExecutionState *state, uint64_t addr, bool is_write);
@@ -100,19 +94,12 @@
     void disableTracing();
     void onCustomInstruction(S2EExecutionState* state, uint64_t opcode);
 
-<<<<<<< HEAD
-public:
-    //May be called directly by other plugins
-=======
->>>>>>> 9c5b9d22
     void onDataMemoryAccess(S2EExecutionState *state,
                                    klee::ref<klee::Expr> address,
                                    klee::ref<klee::Expr> hostAddress,
                                    klee::ref<klee::Expr> value,
                                    bool isWrite, bool isIO);
 
-<<<<<<< HEAD
-=======
     void onModuleTransition(S2EExecutionState *state,
                             const ModuleDescriptor *prevModule,
                             const ModuleDescriptor *nextModule);
@@ -123,7 +110,6 @@
                                    klee::ref<klee::Expr> &hostAddress,
                                    klee::ref<klee::Expr> &value,
                                    bool isWrite, bool isIO);
->>>>>>> 9c5b9d22
 };
 
 
