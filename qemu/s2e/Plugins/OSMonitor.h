/*
 * S2E Selective Symbolic Execution Framework
 *
 * Copyright (c) 2010, Dependable Systems Laboratory, EPFL
 * All rights reserved.
 *
 * Redistribution and use in source and binary forms, with or without
 * modification, are permitted provided that the following conditions are met:
 *     * Redistributions of source code must retain the above copyright
 *       notice, this list of conditions and the following disclaimer.
 *     * Redistributions in binary form must reproduce the above copyright
 *       notice, this list of conditions and the following disclaimer in the
 *       documentation and/or other materials provided with the distribution.
 *     * Neither the name of the Dependable Systems Laboratory, EPFL nor the
 *       names of its contributors may be used to endorse or promote products
 *       derived from this software without specific prior written permission.
 *
 * THIS SOFTWARE IS PROVIDED BY THE COPYRIGHT HOLDERS AND CONTRIBUTORS "AS IS" AND
 * ANY EXPRESS OR IMPLIED WARRANTIES, INCLUDING, BUT NOT LIMITED TO, THE IMPLIED
 * WARRANTIES OF MERCHANTABILITY AND FITNESS FOR A PARTICULAR PURPOSE ARE
 * DISCLAIMED. IN NO EVENT SHALL THE DEPENDABLE SYSTEMS LABORATORY, EPFL BE LIABLE
 * FOR ANY DIRECT, INDIRECT, INCIDENTAL, SPECIAL, EXEMPLARY, OR CONSEQUENTIAL DAMAGES
 * (INCLUDING, BUT NOT LIMITED TO, PROCUREMENT OF SUBSTITUTE GOODS OR SERVICES;
 * LOSS OF USE, DATA, OR PROFITS; OR BUSINESS INTERRUPTION) HOWEVER CAUSED AND
 * ON ANY THEORY OF LIABILITY, WHETHER IN CONTRACT, STRICT LIABILITY, OR TORT
 * (INCLUDING NEGLIGENCE OR OTHERWISE) ARISING IN ANY WAY OUT OF THE USE OF THIS
 * SOFTWARE, EVEN IF ADVISED OF THE POSSIBILITY OF SUCH DAMAGE.
 *
 * Currently maintained by:
 *    Vitaly Chipounov <vitaly.chipounov@epfl.ch>
 *    Volodymyr Kuznetsov <vova.kuznetsov@epfl.ch>
 *
 * All contributors are listed in S2E-AUTHORS file.
 *
 */

#ifndef __MODULE_MONITOR_PLUGIN_H__

#define __MODULE_MONITOR_PLUGIN_H__

#include <s2e/Plugin.h>
#include <s2e/S2EExecutionState.h>
#include "ModuleDescriptor.h"
#include "ThreadDescriptor.h"

namespace s2e {
namespace plugins {

/**
 *  Base class for default OS actions.
 *  It provides an interface for loading/unloading modules and processes.
 *  If you wish to add support for a new OS, implement this interface.
 *
 *  Note: several events use ModuleDescriptor as a parameter.
 *  The passed reference is valid only during the call. Do not store pointers
 *  to such objects, but make a copy instead.
 */
class OSMonitor:public Plugin
{
public:
   sigc::signal<void,
      S2EExecutionState*,
      const ModuleDescriptor &
   >onModuleLoad;

   sigc::signal<void, S2EExecutionState*, const ModuleDescriptor &> onModuleUnload;
   sigc::signal<void, S2EExecutionState*, uint64_t> onProcessUnload;

   sigc::signal<void, S2EExecutionState*, const ThreadDescriptor&> onThreadCreate;
   sigc::signal<void, S2EExecutionState*, const ThreadDescriptor&> onThreadExit;
protected:
   OSMonitor(S2E* s2e): Plugin(s2e) {}

public:
   virtual bool getImports(S2EExecutionState *s, const ModuleDescriptor &desc, Imports &I) = 0;
   virtual bool getExports(S2EExecutionState *s, const ModuleDescriptor &desc, Exports &E) = 0;
   virtual bool isKernelAddress(uint64_t pc) const = 0;
   virtual uint64_t getPid(S2EExecutionState *s, uint64_t pc) = 0;
   virtual bool getCurrentStack(S2EExecutionState *s, uint64_t *base, uint64_t *size) = 0;
<<<<<<< HEAD
=======

   bool isOnTheStack(S2EExecutionState *s, uint64_t address) {
       uint64_t base, size;
       if (!getCurrentStack(s, &base, &size)) {
           return false;
       }
       return address >= base && address < (base + size);
   }

>>>>>>> 9c5b9d22
};

} // namespace plugins
} // namespace s2e

#endif<|MERGE_RESOLUTION|>--- conflicted
+++ resolved
@@ -77,8 +77,6 @@
    virtual bool isKernelAddress(uint64_t pc) const = 0;
    virtual uint64_t getPid(S2EExecutionState *s, uint64_t pc) = 0;
    virtual bool getCurrentStack(S2EExecutionState *s, uint64_t *base, uint64_t *size) = 0;
-<<<<<<< HEAD
-=======
 
    bool isOnTheStack(S2EExecutionState *s, uint64_t address) {
        uint64_t base, size;
@@ -88,7 +86,6 @@
        return address >= base && address < (base + size);
    }
 
->>>>>>> 9c5b9d22
 };
 
 } // namespace plugins
