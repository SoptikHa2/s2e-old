/*
 * S2E Selective Symbolic Execution Framework
 *
 * Copyright (c) 2010, Dependable Systems Laboratory, EPFL
 * All rights reserved.
 *
 * Redistribution and use in source and binary forms, with or without
 * modification, are permitted provided that the following conditions are met:
 *     * Redistributions of source code must retain the above copyright
 *       notice, this list of conditions and the following disclaimer.
 *     * Redistributions in binary form must reproduce the above copyright
 *       notice, this list of conditions and the following disclaimer in the
 *       documentation and/or other materials provided with the distribution.
 *     * Neither the name of the Dependable Systems Laboratory, EPFL nor the
 *       names of its contributors may be used to endorse or promote products
 *       derived from this software without specific prior written permission.
 *
 * THIS SOFTWARE IS PROVIDED BY THE COPYRIGHT HOLDERS AND CONTRIBUTORS "AS IS" AND
 * ANY EXPRESS OR IMPLIED WARRANTIES, INCLUDING, BUT NOT LIMITED TO, THE IMPLIED
 * WARRANTIES OF MERCHANTABILITY AND FITNESS FOR A PARTICULAR PURPOSE ARE
 * DISCLAIMED. IN NO EVENT SHALL THE DEPENDABLE SYSTEMS LABORATORY, EPFL BE LIABLE
 * FOR ANY DIRECT, INDIRECT, INCIDENTAL, SPECIAL, EXEMPLARY, OR CONSEQUENTIAL DAMAGES
 * (INCLUDING, BUT NOT LIMITED TO, PROCUREMENT OF SUBSTITUTE GOODS OR SERVICES;
 * LOSS OF USE, DATA, OR PROFITS; OR BUSINESS INTERRUPTION) HOWEVER CAUSED AND
 * ON ANY THEORY OF LIABILITY, WHETHER IN CONTRACT, STRICT LIABILITY, OR TORT
 * (INCLUDING NEGLIGENCE OR OTHERWISE) ARISING IN ANY WAY OUT OF THE USE OF THIS
 * SOFTWARE, EVEN IF ADVISED OF THE POSSIBILITY OF SUCH DAMAGE.
 *
 * Currently maintained by:
 *    Vitaly Chipounov <vitaly.chipounov@epfl.ch>
 *    Volodymyr Kuznetsov <vova.kuznetsov@epfl.ch>
 *
 * All contributors are listed in S2E-AUTHORS file.
 *
 */

extern "C"
{
#include "cpu.h"
#include "hw/hw.h"
#include "hw/pci.h"
#include "hw/isa.h"
}

#include "SymbolicHardware.h"
#include <s2e/S2E.h>
#include <s2e/S2EDeviceState.h>
#include <s2e/ConfigFile.h>
#include <s2e/Utils.h>

#include "llvm/Support/CommandLine.h"

#include <sstream>

extern struct CPUX86State *env;

namespace {
    //Allows bypassing the symbolic value injection.
    //All read accesses return concrete 0 values, and writes are ignored.
    llvm::cl::opt<bool>
    EnableSymbHw("s2e-enable-symbolic-hardware",
                     llvm::cl::init(true));
}

namespace s2e {
namespace plugins {

struct SymbolicPciDeviceState {
    PCIDevice dev;
    PciDeviceDescriptor *desc;
    MemoryRegion io[PCI_NUM_REGIONS];
};

struct SymbolicIsaDeviceState {
    ISADevice dev;
    IsaDeviceDescriptor *desc;
    qemu_irq qirq;
    MemoryRegion io;
};


extern "C" {
    static bool symbhw_is_symbolic(uint16_t port, void *opaque);
    static bool symbhw_is_symbolic_none(uint16_t port, void *opaque);

    static bool symbhw_is_mmio_symbolic(uint64_t physaddr, uint64_t size, void *opaque);
    static bool symbhw_is_mmio_symbolic_none(uint64_t physaddr, uint64_t size, void *opaque);

    static int pci_symbhw_init(PCIDevice *pci_dev);
    static int pci_symbhw_uninit(PCIDevice *pci_dev);
    static int isa_symbhw_init(ISADevice *dev);

#if 0
    static void symbhw_write8(void *opaque, uint32_t address, uint32_t data);
    static void symbhw_write16(void *opaque, uint32_t address, uint32_t data);
    static void symbhw_write32(void *opaque, uint32_t address, uint32_t data);

    static void symbhw_mmio_writeb(void *opaque, target_phys_addr_t addr, uint32_t val);
    static void symbhw_mmio_writew(void *opaque, target_phys_addr_t addr, uint32_t val);
    static void symbhw_mmio_writel(void *opaque, target_phys_addr_t addr, uint32_t val);
    static uint32_t symbhw_mmio_readb(void *opaque, target_phys_addr_t addr);
    static uint32_t symbhw_mmio_readw(void *opaque, target_phys_addr_t addr);
    static uint32_t symbhw_mmio_readl(void *opaque, target_phys_addr_t addr);
#endif
}


S2E_DEFINE_PLUGIN(SymbolicHardware, "Symbolic hardware plugin for PCI/ISA devices", "SymbolicHardware",);

void SymbolicHardware::initialize()
{
    ConfigFile *cfg = s2e()->getConfig();
    llvm::raw_ostream &ws = s2e()->getWarningsStream();
    bool ok;

    s2e()->getMessagesStream() << "======= Initializing Symbolic Hardware =======" << '\n';

    ConfigFile::string_list keys = cfg->getListKeys(getConfigKey(), &ok);
    if (!ok || keys.empty()) {
        ws << "No symbolic device descriptor specified in " << getConfigKey() << "." <<
                " S2E will start without symbolic hardware." << '\n';
        return;
    }

    foreach2(it, keys.begin(), keys.end()) {
        std::stringstream ss;
        ss << getConfigKey() << "." << *it;
        DeviceDescriptor *dd = DeviceDescriptor::create(this, cfg, ss.str());
        if (!dd) {
            ws << "Failed to create a symbolic device for " << ss.str() << '\n';
            exit(-1);
        }

        dd->print(s2e()->getMessagesStream());
        m_devices.insert(dd);
    }

    s2e()->getCorePlugin()->onDeviceRegistration.connect(
        sigc::mem_fun(*this, &SymbolicHardware::onDeviceRegistration)
    );

    s2e()->getCorePlugin()->onDeviceActivation.connect(
        sigc::mem_fun(*this, &SymbolicHardware::onDeviceActivation)
    );

    //Reset all symbolic bits for now
    memset(m_portMap, 0, sizeof(m_portMap));

    if (EnableSymbHw) {
        s2e()->getCorePlugin()->setPortCallback(symbhw_is_symbolic, this);
        s2e()->getCorePlugin()->setMmioCallback(symbhw_is_mmio_symbolic, this);
    }else {
        s2e()->getCorePlugin()->setPortCallback(symbhw_is_symbolic_none, this);
        s2e()->getCorePlugin()->setMmioCallback(symbhw_is_mmio_symbolic_none, this);
    }
}

//XXX: Do it per-state!
void SymbolicHardware::setSymbolicPortRange(uint16_t start, unsigned size, bool isSymbolic)
{
    assert(start + size <= 0x10000 && start+size>=start);
    for(uint16_t i = start; i<start+size; i++) {
        uint16_t idx = i/(sizeof(m_portMap[0])*8);
        uint16_t mod = i%(sizeof(m_portMap[0])*8);

        if (isSymbolic) {
            m_portMap[idx] |= 1<<mod;
        }else {
            m_portMap[idx] &= ~(1<<mod);
        }
    }
}

bool SymbolicHardware::isSymbolic(uint16_t port) const
{
    uint16_t idx = port/(sizeof(m_portMap[0])*8);
    uint16_t mod = port%(sizeof(m_portMap[0])*8);
    return m_portMap[idx] & (1<<mod);
}

//This can be used in two cases:
//1: On device registration, to map the MMIO registers
//2: On DMA memory registration, in conjunction with the OS annotations.
bool SymbolicHardware::setSymbolicMmioRange(S2EExecutionState *state, uint64_t physaddr, uint64_t size)
{
    s2e()->getDebugStream() << "SymbolicHardware: adding MMIO range 0x" << hexval(physaddr)
            << " length=0x" << size << '\n';

    assert(state->isActive());

    DECLARE_PLUGINSTATE(SymbolicHardwareState, state);
    bool b = plgState->setMmioRange(physaddr, size, true);
    if (b) {
        //We must flush the TLB, so that the next access can be taken into account
        tlb_flush(state->getConcreteCpuState(), 1);
    }
    return b;
}

//XXX: report already freed ranges
bool SymbolicHardware::resetSymbolicMmioRange(S2EExecutionState *state, uint64_t physaddr, uint64_t size)
{
    DECLARE_PLUGINSTATE(SymbolicHardwareState, state);
    return plgState->setMmioRange(physaddr, size, 0);
}

bool SymbolicHardware::isMmioSymbolic(uint64_t physaddress, uint64_t size) const
{
    DECLARE_PLUGINSTATE_CONST(SymbolicHardwareState, g_s2e_state);

    bool b = plgState->isMmio(physaddress, size);
    //s2e()->getDebugStream() << "isMmioSymbolic: 0x" << std::hex << physaddress << " res=" << b << '\n';
    return b;
}

static bool symbhw_is_symbolic(uint16_t port, void *opaque)
{
    SymbolicHardware *hw = static_cast<SymbolicHardware*>(opaque);
    return hw->isSymbolic(port);
}

static bool symbhw_is_symbolic_none(uint16_t port, void *opaque)
{
    return false;
}

static bool symbhw_is_mmio_symbolic(uint64_t physaddr, uint64_t size, void *opaque)
{
    SymbolicHardware *hw = static_cast<SymbolicHardware*>(opaque);
    return hw->isMmioSymbolic(physaddr, size);
}

static bool symbhw_is_mmio_symbolic_none(uint64_t physaddr, uint64_t size, void *opaque)
{
    return false;
}

DeviceDescriptor *SymbolicHardware::findDevice(const std::string &name) const
{
    DeviceDescriptor dd(name);
    DeviceDescriptors::const_iterator it = m_devices.find(&dd);
    if (it != m_devices.end()) {
        return *it;
    }
    return NULL;
}

void SymbolicHardware::onDeviceRegistration()
{
    s2e()->getMessagesStream() << "Registering symbolic devices with QEMU..." << '\n';
    foreach2(it, m_devices.begin(), m_devices.end()) {
        (*it)->initializeQemuDevice();
    }
}

void SymbolicHardware::onDeviceActivation(struct PCIBus* pci)
{
    s2e()->getMessagesStream() << "Activating symbolic devices..." << '\n';
    foreach2(it, m_devices.begin(), m_devices.end()) {
        (*it)->activateQemuDevice(pci);
    }
}


SymbolicHardware::~SymbolicHardware()
{
    foreach2(it, m_devices.begin(), m_devices.end()) {
        delete *it;
    }
}

DeviceDescriptor::DeviceDescriptor(const std::string &id){
   m_id = id;
   m_qemuIrq = NULL;
   m_qemuDev = NULL;
}

DeviceDescriptor::~DeviceDescriptor()
{

}

DeviceDescriptor *DeviceDescriptor::create(SymbolicHardware *plg, ConfigFile *cfg, const std::string &key)
{
    bool ok;
    llvm::raw_ostream &ws = plg->s2e()->getWarningsStream();

    std::string id = cfg->getString(key + ".id", "", &ok);
    if (!ok || id.empty()) {
        ws << "You must specifiy an id for " << key << ". " <<
                "This is required by QEMU for saving/restoring snapshots." << '\n';
        return NULL;
    }

    //Check the type of device we want to create
    std::string devType = cfg->getString(key + ".type", "", &ok);
    if (!ok || (devType != "pci" && devType != "isa")) {
        ws << "You must define either an ISA or PCI device!" << '\n';
        return NULL;
    }

    if (devType == "isa") {
        return IsaDeviceDescriptor::create(plg, cfg, key);
    }else if (devType == "pci") {
        return PciDeviceDescriptor::create(plg, cfg, key);
    }

    return NULL;
}

/////////////////////////////////////////////////////////////////////
IsaDeviceDescriptor::IsaDeviceDescriptor(const std::string &id, const IsaResource &res):DeviceDescriptor(id) {
    m_isaResource = res;
    m_isaInfo = NULL;
    m_isaProperties = NULL;
}

void IsaDeviceDescriptor::initializeQemuDevice()
{
    m_isaInfo = new ISADeviceInfo();
    m_isaProperties = new Property[1];
    memset(m_isaProperties, 0, sizeof(Property));

    m_isaInfo->qdev.name = m_id.c_str();
    m_isaInfo->qdev.size = sizeof(SymbolicIsaDeviceState);
    m_isaInfo->init = isa_symbhw_init;
    m_isaInfo->qdev.props = m_isaProperties;

    isa_qdev_register(m_isaInfo);
}

void IsaDeviceDescriptor::activateQemuDevice(struct PCIBus *bus)
{
    isa_create_simple(m_id.c_str());
    if (!isActive()) {
        g_s2e->getWarningsStream() << "ISA device " <<
                m_id << " is not active. Check that its ID does not collide with native QEMU devices." << '\n';
        exit(-1);
    }
}

IsaDeviceDescriptor::~IsaDeviceDescriptor()
{
    if (m_isaInfo) {
        delete m_isaInfo;
    }

    if (m_isaProperties) {
        delete [] m_isaProperties;
    }
}

void IsaDeviceDescriptor::print(llvm::raw_ostream &os) const
{
    os << "ISA Device Descriptor id=" << m_id << '\n';
    os << "Base=" << hexval(m_isaResource.portBase) <<
            " Size=" << hexval(m_isaResource.portSize) << '\n';
    os << '\n';
}

IsaDeviceDescriptor* IsaDeviceDescriptor::create(SymbolicHardware *plg, ConfigFile *cfg, const std::string &key)
{
    bool ok;
    llvm::raw_ostream &ws = plg->s2e()->getWarningsStream();

    std::string id = cfg->getString(key + ".id", "", &ok);
    assert(ok);

    uint64_t start = cfg->getInt(key + ".start", 0, &ok);
    if (!ok || start > 0xFFFF) {
        ws << "The base address of an ISA device must be between 0x0 and 0xffff." << '\n';
        return NULL;
    }

    uint16_t size = cfg->getInt(key + ".size", 0, &ok);
    if (!ok) {
        return NULL;
    }

    if (start + size > 0x10000) {
        ws << "An ISA address range must not exceed 0xffff." << '\n';
        return NULL;
    }

    uint8_t irq =  cfg->getInt(key + ".irq", 0, &ok);
    if (!ok || irq > 15) {
        ws << "You must specify an IRQ between 0 and 15 for the ISA device." << '\n';
        return NULL;
    }

    IsaResource r;
    r.portBase = start;
    r.portSize = size;
    r.irq = irq;

    return new IsaDeviceDescriptor(id, r);
}

void IsaDeviceDescriptor::setInterrupt(bool state)
{
    g_s2e->getDebugStream() << "IsaDeviceDescriptor::setInterrupt " << state << '\n';
    assert(m_qemuIrq);
    if (state) {
       qemu_irq_raise(*(qemu_irq*)m_qemuIrq);
    }else {
       qemu_irq_lower(*(qemu_irq*)m_qemuIrq);
    }
}

void IsaDeviceDescriptor::assignIrq(void *irq)
{
    m_qemuIrq = irq;
}

/////////////////////////////////////////////////////////////////////

PciDeviceDescriptor* PciDeviceDescriptor::create(SymbolicHardware *plg, ConfigFile *cfg, const std::string &key)
{
    bool ok;
    llvm::raw_ostream &ws = plg->s2e()->getWarningsStream();

    std::string id = cfg->getString(key + ".id", "", &ok);
    assert(ok);

    uint16_t vid = cfg->getInt(key + ".vid", 0, &ok);
    if (!ok) {
        ws << "You must specifiy a vendor id for a symbolic PCI device!" << '\n';
        return NULL;
    }

    uint16_t pid = cfg->getInt(key + ".pid", 0, &ok);
    if (!ok) {
        ws << "You must specifiy a product id for a symbolic PCI device!" << '\n';
        return NULL;
    }

    uint32_t classCode = cfg->getInt(key + ".classCode", 0, &ok);
    if (!ok || classCode > 0xffffff) {
        ws << "You must specifiy a valid class code for a symbolic PCI device!" << '\n';
        return NULL;
    }

    uint8_t revisionId = cfg->getInt(key + ".revisionId", 0, &ok);
    if (!ok) {
        ws << "You must specifiy a revision id for a symbolic PCI device!" << '\n';
        return NULL;
    }

    uint8_t interruptPin = cfg->getInt(key + ".interruptPin", 0, &ok);
    if (!ok || interruptPin > 4) {
        ws << "You must specifiy an interrupt pin (1-4, 0 for none) for " << key << "!" << '\n';
        return NULL;
    }

    std::vector<PciResource> resources;

    //Reading the resource list
    ConfigFile::string_list resKeys = cfg->getListKeys(key + ".resources", &ok);
    if (!ok || resKeys.empty()) {
        ws << "You must specifiy at least one resource descriptor for a symbolic PCI device!" << '\n';
        return NULL;
    }

    foreach2(it, resKeys.begin(), resKeys.end()) {
        std::stringstream ss;
        ss << key << ".resources." << *it;

        bool isIo = cfg->getBool(ss.str() + ".isIo", false, &ok);
        if (!ok) {
            ws << "You must specify whether the resource " << ss.str() << " is IO or MMIO!" << '\n';
            return NULL;
        }

        bool isPrefetchable = cfg->getBool(ss.str() + ".isPrefetchable", false, &ok);
        if (!ok && !isIo) {
            ws << "You must specify whether the resource " << ss.str() << " is prefetchable!" << '\n';
            return NULL;
        }

        uint32_t size = cfg->getInt(ss.str() + ".size", 0, &ok);
        if (!ok) {
            ws << "You must specify a size for the resource " << ss.str() << "!" << '\n';
            return NULL;
        }

        PciResource res;
        res.isIo = isIo;
        res.prefetchable = isPrefetchable;
        res.size = size;
        resources.push_back(res);
    }

    if (resources.size() > 6) {
        ws << "A PCI device can have at most 6 resource descriptors!" << '\n';
        return NULL;
    }

    PciDeviceDescriptor *ret = new PciDeviceDescriptor(id);
    ret->m_classCode = classCode;
    ret->m_pid = pid;
    ret->m_vid = vid;
    ret->m_revisionId = revisionId;
    ret->m_interruptPin = interruptPin;
    ret->m_resources = resources;

    return ret;
}


void PciDeviceDescriptor::initializeQemuDevice()
{
    g_s2e->getDebugStream() << "PciDeviceDescriptor::initializeQemuDevice()" << '\n';
    m_vmStateFields = new VMStateField[2];
    memset(m_vmStateFields, 0, sizeof(VMStateField)*2);
    m_vmStateFields[0].name = "dev";
    m_vmStateFields[0].size = sizeof(PCIDevice);
    m_vmStateFields[0].vmsd = &vmstate_pci_device;
    m_vmStateFields[0].flags = VMS_STRUCT;
    m_vmStateFields[0].offset = vmstate_offset_value(SymbolicPciDeviceState, dev, PCIDevice);

    m_vmState = new VMStateDescription();
    memset(m_vmState, 0, sizeof(VMStateDescription));

    m_vmState->name = m_id.c_str();
    m_vmState->version_id = 3,
    m_vmState->minimum_version_id = 3,
    m_vmState->minimum_version_id_old = 3,
    m_vmState->fields = m_vmStateFields;


    m_pciInfo = new PCIDeviceInfo();
    m_pciInfo->qdev.name = m_id.c_str();
    m_pciInfo->qdev.size = sizeof(SymbolicPciDeviceState);
    m_pciInfo->qdev.vmsd = m_vmState;
    m_pciInfo->init = pci_symbhw_init;
    m_pciInfo->exit = pci_symbhw_uninit;

    m_pciInfoProperties = new Property[1];
    memset(m_pciInfoProperties, 0, sizeof(Property));

    m_pciInfo->qdev.props = m_pciInfoProperties;
    pci_qdev_register(m_pciInfo);
}

void PciDeviceDescriptor::activateQemuDevice(struct PCIBus *bus)
{
    void *res = pci_create_simple(bus, -1, m_id.c_str());
    assert(res);

    if (!isActive()) {
        g_s2e->getWarningsStream() << "PCI device " <<
                m_id << " is not active. Check that its ID does not collide with native QEMU devices." << '\n';
        exit(-1);
    }
}

bool PciDeviceDescriptor::readPciAddressSpace(void *buffer, uint32_t offset, uint32_t size)
{
    PCIDevice *pci = (PCIDevice*)m_qemuDev;
    assert(pci);

    if (offset + size > 256) {
        return false;
    }

    memcpy(buffer, pci->config + offset, size);
    return true;
}

PciDeviceDescriptor::PciDeviceDescriptor(const std::string &id):DeviceDescriptor(id)
{
    m_pciInfo = NULL;
    m_pciInfoProperties = NULL;
    m_vmState = NULL;
}

PciDeviceDescriptor::~PciDeviceDescriptor()
{
    if (m_pciInfo) delete m_pciInfo;
    if (m_pciInfoProperties) delete [] m_pciInfoProperties;
    if (m_vmState) delete m_vmState;
}

void PciDeviceDescriptor::print(llvm::raw_ostream &os) const
{
    os << "PCI Device Descriptor id=" << m_id << '\n';
    os << "VID=" << hexval(m_vid) <<
            " PID=0x" << m_pid <<
            " RevID=" << hexval(m_revisionId) << '\n';

    os << "Class=" << hexval(m_classCode) <<
            " INT=0x" << hexval(m_interruptPin) << '\n';

    unsigned i=0;
    foreach2(it, m_resources.begin(), m_resources.end()) {
        const PciResource &res = *it;
        os << "R[" << i << "]: " <<
                "Size=0x" << res.size << " IsIO=" << (int)res.isIo <<
<<<<<<< HEAD
                " IsPrefetchable=" << hexval(res.prefetchable) << '\n';
=======
                " IsPrefetchable=0x" << (int)res.prefetchable << std::endl;
        ++i;
>>>>>>> 9c5b9d22
    }
    os << '\n';
}

void PciDeviceDescriptor::setInterrupt(bool state)
{
    g_s2e->getDebugStream() << "PciDeviceDescriptor::setInterrupt " << state << '\n';
    assert(m_qemuIrq);
    if (state) {
       //s2e_print_apic(env);
        qemu_irq_raise(*(qemu_irq*)m_qemuIrq);
       // s2e_print_apic(env);
    }else {
        //s2e_print_apic(env);
       qemu_irq_lower(*(qemu_irq*)m_qemuIrq);
       //s2e_print_apic(env);
    }
}

void PciDeviceDescriptor::assignIrq(void *irq)
{
    m_qemuIrq = (qemu_irq*)irq;
}

/////////////////////////////////////////////////////////////////////
/* Dummy I/O functions for symbolic devices. Unused for now. */

/////////////////////////////////////////////////////////////////////
/* Dummy I/O functions for symbolic devices. Unused for now. */
static uint64_t symbhw_read(void *opaque, target_phys_addr_t addr,
                            unsigned size)
{
    return 0;
}

static void symbhw_write(void *opaque, target_phys_addr_t addr,
                         uint64_t data, unsigned size)
{

}

static const MemoryRegionOps symbhw_io_ops = {
    .read = symbhw_read,
    .write = symbhw_write,
    .endianness = DEVICE_NATIVE_ENDIAN,
};


/////////////////////////////////////////////////////////////////////

static int isa_symbhw_init(ISADevice *dev)
{
    g_s2e->getDebugStream() << __FUNCTION__ << " called" << '\n';

    SymbolicIsaDeviceState *isa = DO_UPCAST(SymbolicIsaDeviceState, dev, dev);

    SymbolicHardware *hw = (SymbolicHardware*)g_s2e->getPlugin("SymbolicHardware");
    assert(hw);

    IsaDeviceDescriptor *dd = (IsaDeviceDescriptor*)hw->findDevice(dev->qdev.info->name);
    assert(dd);

    isa->desc = dd;
    dd->setActive(true);
    dd->setDevice(dev);

    IsaDeviceDescriptor *s = isa->desc;

    uint32_t size = s->getResource().portSize;
    uint32_t addr = s->getResource().portBase;
    uint32_t irq = s->getResource().irq;

    std::stringstream ss;
    ss << "fakeisa-" << dev->qdev.info->name;

    memory_region_init_io(&isa->io, &symbhw_io_ops, isa, ss.str().c_str(), size);
    isa_register_ioport(dev, &isa->io, addr);

    hw->setSymbolicPortRange(addr, size, true);

    isa_init_irq(dev, &isa->qirq, irq);
    dd->assignIrq(&isa->qirq);
    return 0;
}


static int pci_symbhw_init(PCIDevice *pci_dev)
{
    SymbolicPciDeviceState *d = DO_UPCAST(SymbolicPciDeviceState, dev, pci_dev);
    uint8_t *pci_conf;

    s2e_debug_print("pci_symbhw_init\n");

    //Retrive the configuration
    SymbolicHardware *hw = (SymbolicHardware*)g_s2e->getPlugin("SymbolicHardware");
    assert(hw);

    PciDeviceDescriptor *dd = (PciDeviceDescriptor*)hw->findDevice(pci_dev->name);
    assert(dd);

    dd->setActive(true);

    d->desc = dd;
    dd->setDevice(&d->dev);

    pci_conf = d->dev.config;
    pci_config_set_vendor_id(pci_conf, dd->getVid());
    pci_config_set_device_id(pci_conf, dd->getPid());
    pci_config_set_class(pci_conf, dd->getClassCode());
    pci_conf[PCI_HEADER_TYPE] = PCI_HEADER_TYPE_NORMAL; // header_type
    pci_conf[0x3d] = dd->getInterruptPin(); // interrupt pin 0

    const PciDeviceDescriptor::PciResources &resources =
            dd->getResources();

    unsigned i=0;
    foreach2(it, resources.begin(), resources.end()) {
        const PciDeviceDescriptor::PciResource &res = *it;
        int type = 0;

        type |= res.isIo ? PCI_BASE_ADDRESS_SPACE_IO : PCI_BASE_ADDRESS_SPACE_MEMORY;
        type |= res.prefetchable ? PCI_BASE_ADDRESS_MEM_PREFETCH : 0;

        std::stringstream ss;
        ss << "fakepci-" << pci_dev->qdev.info->name;

        memory_region_init_io(&d->io[i], &symbhw_io_ops, d, ss.str().c_str(), res.size);
        pci_register_bar(&d->dev, i, type, &d->io[i]);

        ++i;
    }

    dd->assignIrq(&d->dev.irq[0]);

    return 0;
}

static int pci_symbhw_uninit(PCIDevice *pci_dev)
{
    SymbolicPciDeviceState *d = DO_UPCAST(SymbolicPciDeviceState, dev, pci_dev);

    cpu_unregister_io_memory(d->desc->mmio_io_addr);
    return 0;
}



//////////////////////////////////////////////////////////////
//Holds per-state information.


SymbolicHardwareState::SymbolicHardwareState()
{

}

SymbolicHardwareState::~SymbolicHardwareState()
{

}

SymbolicHardwareState* SymbolicHardwareState::clone() const
{
    return new SymbolicHardwareState(*this);
}

PluginState *SymbolicHardwareState::factory(Plugin *p, S2EExecutionState *s)
{
    return new SymbolicHardwareState();
}

//Unmaps a previously allocated range.
//phybase must fall inside an existing range.
bool SymbolicHardwareState::setMmioRange(uint64_t physbase, uint64_t size, bool b)
{
    uint64_t addr = physbase;
    while(size > 0) {
        MemoryRanges::iterator it = m_MmioMemory.find(addr & ~0xFFF);
        if (it == m_MmioMemory.end()) {
            if (!b) {
                //No need to reset anything,
                //Go to the next page
                uint64_t leftover = 0x1000 - (addr & 0xFFF);
                addr += leftover;
                size -= leftover > size ? size : leftover;
                continue;
            }else {
                //Need to create a new page
                m_MmioMemory[addr & ~0xFFF] = PageBitmap();
                it = m_MmioMemory.find(addr & ~0xFFF);
            }
        }

        uint32_t offset = addr & 0xFFF;
        uint32_t mysize = offset + size > 0x1000 ? 0x1000 - offset : size;

        bool fc = (*it).second.set(offset, mysize, b);
        if (fc) {
            //The entire page is concrete, do not need to keep it in the map
            m_MmioMemory.erase(addr & ~0xFFF);
        }

        size -= mysize;
        addr += mysize;
    }
    return true;
}

bool SymbolicHardwareState::isMmio(uint64_t physaddr, uint64_t size) const
{
    while (size > 0) {
        MemoryRanges::const_iterator it = m_MmioMemory.find(physaddr & ~0xFFF);
        if (it == m_MmioMemory.end()) {
            uint64_t leftover = 0x1000 - (physaddr & 0xFFF);
            physaddr += leftover;
            size -= leftover > size ? size : leftover;
            continue;
        }

        if (((physaddr & 0xFFF) == 0) && size>=0x1000) {
            if ((*it).second.hasSymbolic()) {
                return true;
            }
            size-=0x1000;
            physaddr+=0x1000;
            continue;
        }

        bool b = (*it).second.get(physaddr & 0xFFF);
        if (b) {
            return true;
        }

        size--;
        physaddr++;
    }
    return false;
}

///////////////////////////////////////////////
bool SymbolicHardwareState::PageBitmap::hasSymbolic() const
{
    return !isFullyConcrete();
}

void SymbolicHardwareState::PageBitmap::allocateBitmap(klee::BitArray *source) {
    if (source) {
        bitmap = new klee::BitArray(*source, 0x1000);
    } else {
        bitmap = new klee::BitArray(0x1000, false);
    }
}


bool SymbolicHardwareState::PageBitmap::isFullySymbolic() const {
    return fullySymbolic;
}

bool SymbolicHardwareState::PageBitmap::isFullyConcrete() const {
    if (!fullySymbolic) {
        if (!bitmap) {
            return true;
        }
        return bitmap->isAllZeros(0x1000);
    }
    return false;
}

SymbolicHardwareState::PageBitmap::PageBitmap() {
    fullySymbolic = false;
    bitmap = NULL;
}

//Copy constructor when cloning the state
SymbolicHardwareState::PageBitmap::PageBitmap(const PageBitmap &b1) {
    fullySymbolic = b1.fullySymbolic;
    bitmap = NULL;
    if (b1.bitmap) {
        allocateBitmap(b1.bitmap);
    }
}

SymbolicHardwareState::PageBitmap::~PageBitmap() {
    if (bitmap) {
        delete bitmap;
    }
}

//Returns true if the resulting range is fully concrete
bool SymbolicHardwareState::PageBitmap::set(unsigned offset, unsigned length, bool b) {
    assert(offset <= 0x1000 && offset + length <= 0x1000);
    allocateBitmap(NULL);

    for (unsigned i=offset; i<offset + length; ++i) {
        bitmap->set(i, b);
    }

    fullySymbolic = bitmap->isAllOnes(0x1000);
    bool fc = false;
    if (fullySymbolic || (fc = bitmap->isAllZeros(0x1000))) {
        delete bitmap;
        bitmap = NULL;
        return fc;
    }
    return false;
}

bool SymbolicHardwareState::PageBitmap::get(unsigned offset) const {
    assert(offset < 0x1000);
    if (isFullySymbolic()) {
        return true;
    }

    if (isFullyConcrete()) {
        return true;
    }

    assert(bitmap);

    return bitmap->get(offset);
}


} // namespace plugins
} // namespace s2e<|MERGE_RESOLUTION|>--- conflicted
+++ resolved
@@ -596,12 +596,8 @@
         const PciResource &res = *it;
         os << "R[" << i << "]: " <<
                 "Size=0x" << res.size << " IsIO=" << (int)res.isIo <<
-<<<<<<< HEAD
                 " IsPrefetchable=" << hexval(res.prefetchable) << '\n';
-=======
-                " IsPrefetchable=0x" << (int)res.prefetchable << std::endl;
         ++i;
->>>>>>> 9c5b9d22
     }
     os << '\n';
 }
