--- conflicted
+++ resolved
@@ -2365,24 +2365,15 @@
 {
     /*s2e->getDebugStream() << "icount=" << std::dec << s2e_get_executed_instructions()
             << " pc=0x" << std::hex << state->getPc() << std::dec
-<<<<<<< HEAD
             << '\n';   */
     env = env1;
     g_s2e_state->setRunningExceptionEmulationCode(false);
-=======
-            << std::endl;   */
-    state->setRunningExceptionEmulationCode(false);
->>>>>>> 9c5b9d22
 
     try {
         uintptr_t ret = g_s2e->getExecutor()->executeTranslationBlock(g_s2e_state, tb);
         return ret;
     } catch(s2e::CpuExitException&) {
-<<<<<<< HEAD
         g_s2e->getExecutor()->updateStates(g_s2e_state);
-=======
-        s2e->getExecutor()->updateStates(state);
->>>>>>> 9c5b9d22
         s2e_longjmp(env->jmp_env, 1);
     }
 }
@@ -2416,7 +2407,6 @@
  *  plugins to enable/disable tracing upon exiting/entering
  *  the emulation code.
  */
-<<<<<<< HEAD
 void do_interrupt_all(int intno, int is_int, int error_code,
                       target_ulong next_eip, int is_hw)
 {
@@ -2427,19 +2417,6 @@
                                     next_eip, is_hw);
 
     g_s2e_state->setRunningExceptionEmulationCode(false);
-=======
-void s2e_do_interrupt(struct S2E* s2e, struct S2EExecutionState* state,
-                      int intno, int is_int, int error_code,
-                      uint64_t next_eip, int is_hw)
-{
-    state->setRunningExceptionEmulationCode(true);
-    s2e_on_exception(intno);
-
-    s2e->getExecutor()->doInterrupt(state, intno, is_int, error_code,
-                                    next_eip, is_hw);
-
-    state->setRunningExceptionEmulationCode(false);
->>>>>>> 9c5b9d22
 }
 
 /**
