--- conflicted
+++ resolved
@@ -134,13 +134,8 @@
     m_symbexEnabled = true;
 
     g_s2e->getMessagesStream(this) << "Enabled symbex"
-<<<<<<< HEAD
-            << " at pc = " << (void*) getPc() << '\n';
-=======
             << " at pc = " << (void*) getPc()
-            << " and pid = " << hexval(getPid()) << std::endl;
->>>>>>> 9c5b9d22
-
+            << " and pid = " << hexval(getPid()) << '\n';
 }
 
 void S2EExecutionState::disableSymbolicExecution()
@@ -152,13 +147,8 @@
     m_symbexEnabled = false;
 
     g_s2e->getMessagesStream(this) << "Disabled symbex"
-<<<<<<< HEAD
-            << " at pc = " << (void*) getPc() << '\n';
-=======
             << " at pc = " << (void*) getPc()
-            << " and pid = " << hexval(getPid()) << std::endl;
->>>>>>> 9c5b9d22
-
+            << " and pid = " << hexval(getPid()) << '\n';
 }
 
 void S2EExecutionState::enableForking()
@@ -169,16 +159,11 @@
 
     forkDisabled = false;
 
-<<<<<<< HEAD
-    g_s2e->getMessagesStream(this) << "Enabled forking"
-            << " at pc = " << (void*) getPc() << '\n';
-=======
     if (PrintForkingStatus) {
         g_s2e->getMessagesStream(this) << "Enabled forking"
                 << " at pc = " << (void*) getPc()
-                << " and pid = " << hexval(getPid()) << std::endl;
-    }
->>>>>>> 9c5b9d22
+                << " and pid = " << hexval(getPid()) << '\n';
+    }
 }
 
 void S2EExecutionState::disableForking()
@@ -189,16 +174,11 @@
 
     forkDisabled = true;
 
-<<<<<<< HEAD
-    g_s2e->getMessagesStream(this) << "Disabled forking"
-            << " at pc = " << (void*) getPc() << '\n';
-=======
     if (PrintForkingStatus) {
         g_s2e->getMessagesStream(this) << "Disabled forking"
                 << " at pc = " << (void*) getPc()
-                << " and pid = " << hexval(getPid()) << std::endl;
-    }
->>>>>>> 9c5b9d22
+                << " and pid = " << hexval(getPid()) << '\n';
+    }
 }
 
 
