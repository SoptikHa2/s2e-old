--- conflicted
+++ resolved
@@ -340,8 +340,6 @@
 
     writeBitCodeToFile();
 
-<<<<<<< HEAD
-=======
     // KModule wants to delete the llvm::Module in destroyer.
     // llvm::ModuleProvider wants to delete it too. We have to arbitrate.
     m_tcgLLVMContext->getModuleProvider()->releaseModule();
@@ -352,7 +350,6 @@
     //This is necessary, as the execution engine uses the module.
     m_tcgLLVMContext->deleteExecutionEngine();
 
->>>>>>> 9c5b9d22
     delete m_s2eExecutor;
     delete m_s2eHandler;
 
