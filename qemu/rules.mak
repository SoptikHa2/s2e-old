
# Don't use implicit rules or variables
# we have explicit rules for everything
MAKEFLAGS += -rR

# Files with this suffixes are final, don't try to generate them
# using implicit rules
%.d:
%.h:
%.c:
%.cpp:
%.m:
%.mak:

# Flags for dependency generation
QEMU_DGFLAGS += -MMD -MP -MT $@

#Hack to avoid complaints from the C++ compiler
QEMU_CPPFLAGS := $(QEMU_CFLAGS:-Wold-style-definition=)
QEMU_CPPFLAGS := $(QEMU_CPPFLAGS:-Wold-style-declaration=)
QEMU_CPPFLAGS := $(QEMU_CPPFLAGS:-Wstrict-prototypes=)
QEMU_CPPFLAGS := $(QEMU_CPPFLAGS:-Wmissing-prototypes=)

#Hack to access CPU state from the S2E subdirectory.
#Will have to fix it to use S2E on all guest platforms.
S2E_TARGET_PATH := $(SRC_PATH)/target-i386
QEMU_CPPFLAGS +=  -I$(SRC_PATH)/fpu -I$(SRC_PATH)/tcg   -I.. -I$(S2E_TARGET_PATH) -DNEED_CPU_H
QEMU_CPPFLAGS += -I$(builddir)/i386-softmmu


#$(CC) $(QEMU_CPPFLAGS) $(QEMU_DGFLAGS) $(CFLAGS) -c -o $@ $<
%.o: %.cpp $(GENERATED_HEADERS)
	$(call quiet-command,$(CC) $(QEMU_CPPFLAGS) $(QEMU_DGFLAGS) $(CFLAGS) -c -o $@ $<,"  CPP   $(TARGET_DIR)$@")

%.o: %.c $(GENERATED_HEADERS)
	$(call quiet-command,$(CC) $(QEMU_CFLAGS) $(QEMU_CCFLAGS) $(QEMU_DGFLAGS) $(CFLAGS) -c -o $@ $<,"  CC    $(TARGET_DIR)$@")

%.o: %.cpp $(GENERATED_HEADERS)
	$(call quiet-command,$(CXX) $(QEMU_CFLAGS) $(QEMU_CXXFLAGS) $(QEMU_DGFLAGS) $(CXXFLAGS) -c -o $@ $<,"  CXX   $(TARGET_DIR)$@")

%.o: %.S
	$(call quiet-command,$(CC) $(QEMU_CFLAGS) $(QEMU_CCFLAGS) $(QEMU_DGFLAGS) $(CFLAGS) -c -o $@ $<,"  AS    $(TARGET_DIR)$@")

%.o: %.m
	$(call quiet-command,$(CC) $(QEMU_CFLAGS) $(QEMU_CCFLAGS) $(QEMU_DGFLAGS) $(CFLAGS) -c -o $@ $<,"  OBJC  $(TARGET_DIR)$@")

<<<<<<< HEAD
LINK = $(call quiet-command,$(LINKER) $(QEMU_CFLAGS) $(CFLAGS) $(LDFLAGS) -o $@ $(1) $(ARLIBS_BEGIN) $(ARLIBS) $(ARLIBS_END) $(LIBS),"  LINK  $(TARGET_DIR)$@")
=======
LINK = $(call quiet-command,$(CC) $(QEMU_CFLAGS) $(CFLAGS) $(LDFLAGS) -o $@ $(1) $(ARLIBS_BEGIN) $(ARLIBS) $(ARLIBS_END) $(LIBS) -lstdc++,"  LINK  $(TARGET_DIR)$@")
>>>>>>> b9d1e303

%$(EXESUF): %.o
	$(call LINK,$^)

%.a:
	$(call quiet-command,rm -f $@ && $(AR) rcs $@ $^,"  AR    $(TARGET_DIR)$@")

quiet-command = $(if $(V),$1,$(if $(2),@echo $2 && $1, @$1))

# cc-option
# Usage: CFLAGS+=$(call cc-option, -falign-functions=0, -malign-functions=0)

cc-option = $(if $(shell $(CC) $1 $2 -S -o /dev/null -xc /dev/null \
              >/dev/null 2>&1 && echo OK), $2, $3)

# Generate timestamp files for .h include files

%.h: %.h-timestamp
	@test -f $@ || cp $< $@

%.h-timestamp: %.mak
	$(call quiet-command, sh $(SRC_PATH)/create_config < $< > $@, "  GEN   $*.h")
	@cmp $@ $*.h >/dev/null 2>&1 || cp $@ $*.h

# will delete the target of a rule if commands exit with a nonzero exit status
.DELETE_ON_ERROR:<|MERGE_RESOLUTION|>--- conflicted
+++ resolved
@@ -15,23 +15,6 @@
 # Flags for dependency generation
 QEMU_DGFLAGS += -MMD -MP -MT $@
 
-#Hack to avoid complaints from the C++ compiler
-QEMU_CPPFLAGS := $(QEMU_CFLAGS:-Wold-style-definition=)
-QEMU_CPPFLAGS := $(QEMU_CPPFLAGS:-Wold-style-declaration=)
-QEMU_CPPFLAGS := $(QEMU_CPPFLAGS:-Wstrict-prototypes=)
-QEMU_CPPFLAGS := $(QEMU_CPPFLAGS:-Wmissing-prototypes=)
-
-#Hack to access CPU state from the S2E subdirectory.
-#Will have to fix it to use S2E on all guest platforms.
-S2E_TARGET_PATH := $(SRC_PATH)/target-i386
-QEMU_CPPFLAGS +=  -I$(SRC_PATH)/fpu -I$(SRC_PATH)/tcg   -I.. -I$(S2E_TARGET_PATH) -DNEED_CPU_H
-QEMU_CPPFLAGS += -I$(builddir)/i386-softmmu
-
-
-#$(CC) $(QEMU_CPPFLAGS) $(QEMU_DGFLAGS) $(CFLAGS) -c -o $@ $<
-%.o: %.cpp $(GENERATED_HEADERS)
-	$(call quiet-command,$(CC) $(QEMU_CPPFLAGS) $(QEMU_DGFLAGS) $(CFLAGS) -c -o $@ $<,"  CPP   $(TARGET_DIR)$@")
-
 %.o: %.c $(GENERATED_HEADERS)
 	$(call quiet-command,$(CC) $(QEMU_CFLAGS) $(QEMU_CCFLAGS) $(QEMU_DGFLAGS) $(CFLAGS) -c -o $@ $<,"  CC    $(TARGET_DIR)$@")
 
@@ -44,11 +27,7 @@
 %.o: %.m
 	$(call quiet-command,$(CC) $(QEMU_CFLAGS) $(QEMU_CCFLAGS) $(QEMU_DGFLAGS) $(CFLAGS) -c -o $@ $<,"  OBJC  $(TARGET_DIR)$@")
 
-<<<<<<< HEAD
 LINK = $(call quiet-command,$(LINKER) $(QEMU_CFLAGS) $(CFLAGS) $(LDFLAGS) -o $@ $(1) $(ARLIBS_BEGIN) $(ARLIBS) $(ARLIBS_END) $(LIBS),"  LINK  $(TARGET_DIR)$@")
-=======
-LINK = $(call quiet-command,$(CC) $(QEMU_CFLAGS) $(CFLAGS) $(LDFLAGS) -o $@ $(1) $(ARLIBS_BEGIN) $(ARLIBS) $(ARLIBS_END) $(LIBS) -lstdc++,"  LINK  $(TARGET_DIR)$@")
->>>>>>> b9d1e303
 
 %$(EXESUF): %.o
 	$(call LINK,$^)
