--- conflicted
+++ resolved
@@ -410,11 +410,7 @@
                   : "m" (*(uint16_t *)ptr));
     return val;
 #else
-<<<<<<< HEAD
     const uint8_t *b = (const uint8_t*) ptr;
-=======
-    const uint8_t *b = (const uint8_t *)ptr;
->>>>>>> b9d1e303
     return ((b[0] << 8) | b[1]);
 #endif
 }
@@ -429,11 +425,7 @@
                   : "m" (*(uint16_t *)ptr));
     return (int16_t)val;
 #else
-<<<<<<< HEAD
     const uint8_t *b = (const uint8_t*) ptr;
-=======
-    const uint8_t *b = (const uint8_t *)ptr;
->>>>>>> b9d1e303
     return (int16_t)((b[0] << 8) | b[1]);
 #endif
 }
