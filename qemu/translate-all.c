--- conflicted
+++ resolved
@@ -73,16 +73,12 @@
 {
     tcg_context_init(&tcg_ctx); 
     tcg_set_frame(&tcg_ctx, TCG_AREG0, offsetof(CPUState, temp_buf),
-<<<<<<< HEAD
-                  CPU_TEMP_BUF_NLONGS * sizeof(long));
+                  CPU_TEMP_BUF_NLONGS * sizeof(intptr_t));
 
 #ifdef CONFIG_LLVM
     if(generate_llvm)
         tcg_llvm_ctx = tcg_llvm_context_new(&tcg_ctx);
 #endif
-=======
-                  CPU_TEMP_BUF_NLONGS * sizeof(intptr_t));
->>>>>>> b9d1e303
 }
 
 /* return non zero if the very first instruction is invalid so that
@@ -199,14 +195,6 @@
         env->can_do_io = 0;
     }
 
-<<<<<<< HEAD
-=======
-    /* find opc index corresponding to search_pc */
-    tc_ptr = (uintptr_t)tb->tc_ptr;
-    if (searched_pc < tc_ptr)
-        return -1;
-
->>>>>>> b9d1e303
     s->tb_next_offset = tb->tb_next_offset;
 #ifdef USE_DIRECT_JUMP
     s->tb_jmp_offset = tb->tb_jmp_offset;
@@ -223,7 +211,7 @@
     } else {
 #endif
     /* find opc index corresponding to search_pc */
-    tc_ptr = (unsigned long)tb->tc_ptr;
+    tc_ptr = (uintptr_t)tb->tc_ptr;
     if (searched_pc < tc_ptr)
         return -1;
 
