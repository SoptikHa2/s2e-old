--- conflicted
+++ resolved
@@ -274,13 +274,8 @@
 sdl_config="${SDL_CONFIG-${cross_prefix}sdl-config}"
 
 # default flags for all hosts
-<<<<<<< HEAD
 CFLAGS="-g $CFLAGS"
 CXXFLAGS="-Wno-mismatched-tags -g $CXXFLAGS"
-=======
-CFLAGS="-g $CFLAGS -fPIC"
-CXXFLAGS="-g $CXXFLAGS -fPIC"
->>>>>>> 9c5b9d22
 LDFLAGS="-g $LDFLAGS"
 
 QEMU_CFLAGS="-fno-strict-aliasing $QEMU_CFLAGS"
@@ -383,78 +378,6 @@
   ;;
 esac
 
-<<<<<<< HEAD
-=======
-# Default value for a variable defining feature "foo".
-#  * foo="no"  feature will only be used if --enable-foo arg is given
-#  * foo=""    feature will be searched for, and if found, will be used
-#              unless --disable-foo is given
-#  * foo="yes" this value will only be set by --enable-foo flag.
-#              feature will searched for,
-#              if not found, configure exits with error
-#
-# Always add --enable-foo and --disable-foo command line args.
-# Distributions want to ensure that several features are compiled in, and it
-# is impossible without a --enable-foo that exits if a feature is not found.
-
-bluez=""
-brlapi=""
-curl=""
-curses=""
-docs=""
-fdt=""
-llvm="no"
-llvmdir=""
-s2e="no"
-boost="no"
-kleedir=""
-stpdir=""
-llvmgcc=""
-kvm=""
-nptl=""
-sdl=""
-sparse="no"
-uuid=""
-vde=""
-vnc_tls=""
-vnc_sasl=""
-xen=""
-linux_aio=""
-
-gprof="no"
-debug_tcg="no"
-debug="no"
-strip_opt="yes"
-bigendian="no"
-mingw32="no"
-EXESUF=""
-slirp="yes"
-fmod_lib=""
-fmod_inc=""
-oss_lib=""
-bsd="no"
-linux="no"
-solaris="no"
-profiler="no"
-cocoa="no"
-softmmu="yes"
-linux_user="no"
-darwin_user="no"
-bsd_user="no"
-guest_base=""
-uname_release=""
-io_thread="no"
-mixemu="no"
-kerneldir=""
-aix="no"
-blobs="yes"
-pkgversion=""
-check_utests="no"
-user_pie="no"
-zero_malloc=""
-s2e_plugin_dir=""
-
->>>>>>> 9c5b9d22
 # OS specific
 if check_define __linux__ ; then
   targetos="Linux"
@@ -545,10 +468,6 @@
   else
     QEMU_CFLAGS="-mdynamic-no-pic $QEMU_CFLAGS"
   fi
-<<<<<<< HEAD
-=======
-  QEMU_CFLAGS="$QEMU_CFLAGS -D_FILE_OFFSET_BITS=64 -D_LARGEFILE64_SOURCE -D_LFS64_LARGEFILE -Doff64_t=off_t"
->>>>>>> 9c5b9d22
   darwin_user="yes"
   cocoa="yes"
   audio_drv_list="coreaudio"
@@ -2308,74 +2227,6 @@
 fi
 
 ##########################################
-<<<<<<< HEAD
-=======
-# s2e probe: llvmgcc
-
-if test "x$s2e_plugin_dir" != "x"; then
-  if test ! -d "$s2e_plugin_dir"; then
-      echo "External plugins folder does not exist ($s2e_plugin_dir)"
-      exit
-  fi
-fi
-
-##########################################
-# kvm probe
-if test "$kvm" != "no" ; then
-    cat > $TMPC <<EOF
-#include <linux/kvm.h>
-#if !defined(KVM_API_VERSION) || KVM_API_VERSION < 12 || KVM_API_VERSION > 12
-#error Invalid KVM version
-#endif
-#if !defined(KVM_CAP_USER_MEMORY)
-#error Missing KVM capability KVM_CAP_USER_MEMORY
-#endif
-#if !defined(KVM_CAP_SET_TSS_ADDR)
-#error Missing KVM capability KVM_CAP_SET_TSS_ADDR
-#endif
-#if !defined(KVM_CAP_DESTROY_MEMORY_REGION_WORKS)
-#error Missing KVM capability KVM_CAP_DESTROY_MEMORY_REGION_WORKS
-#endif
-int main(void) { return 0; }
-EOF
-  if test "$kerneldir" != "" ; then
-      kvm_cflags=-I"$kerneldir"/include
-      if test \( "$cpu" = "i386" -o "$cpu" = "x86_64" \) \
-         -a -d "$kerneldir/arch/x86/include" ; then
-            kvm_cflags="$kvm_cflags -I$kerneldir/arch/x86/include"
-    elif test "$cpu" = "ppc" -a -d "$kerneldir/arch/powerpc/include" ; then
-        kvm_cflags="$kvm_cflags -I$kerneldir/arch/powerpc/include"
-    elif test "$cpu" = "s390x" -a -d "$kerneldir/arch/s390/include" ; then
-        kvm_cflags="$kvm_cflags -I$kerneldir/arch/s390/include"
-        elif test -d "$kerneldir/arch/$cpu/include" ; then
-            kvm_cflags="$kvm_cflags -I$kerneldir/arch/$cpu/include"
-      fi
-  else
-      kvm_cflags=""
-  fi
-  if compile_prog "$kvm_cflags" "" ; then
-    kvm=yes
-  else
-    if test "$kvm" = "yes" ; then
-      if [ -x "`which awk 2>/dev/null`" ] && \
-         [ -x "`which grep 2>/dev/null`" ]; then
-        kvmerr=`LANG=C $cc $QEMU_CFLAGS $QEMU_CCFLAGS -o $TMPE $kvm_cflags $TMPC 2>&1 \
-    | grep "error: " \
-    | awk -F "error: " '{if (NR>1) printf(", "); printf("%s",$2);}'`
-        if test "$kvmerr" != "" ; then
-          echo -e "${kvmerr}\n\
-      NOTE: To enable KVM support, update your kernel to 2.6.29+ or install \
-  recent kvm-kmod from http://sourceforge.net/projects/kvm."
-        fi
-      fi
-      feature_not_found "kvm"
-    fi
-    kvm=no
-  fi
-fi
-
-##########################################
->>>>>>> 9c5b9d22
 # pthread probe
 PTHREADLIBS_LIST="-pthread -lpthread -lpthreadGC2"
 
@@ -4096,16 +3947,13 @@
   echo "S2E_CXXFLAGS:=\$(filter-out $llvm_cxxflags $FILTERFLAGS, $klee_cxxflags)" >> $config_target_mak
   echo "S2E_CXXFLAGS+=$lua_cxxflags $sigcxx2_cxxflags" >> $config_target_mak
   echo "S2E_CXXFLAGS+=-DKLEE_LIBRARY_DIR='\"$klee_libdir\"'" >> $config_target_mak
-<<<<<<< HEAD
   echo "LLVMCC:=$clang" >> $config_target_mak
-=======
+  echo "LLVMCC:=$llvmgcc" >> $config_target_mak
+  echo "LLVMAR:=$llvmar" >> $config_target_mak
+  echo "S2E_PLUGIN_DIR=$s2e_plugin_dir" >> $config_target_mak
   if test "$boost" = "yes"; then
       echo "LIBS+=-lboost_serialization" >> $config_target_mak
   fi
-  echo "LLVMCC:=$llvmgcc" >> $config_target_mak
->>>>>>> 9c5b9d22
-  echo "LLVMAR:=$llvmar" >> $config_target_mak
-  echo "S2E_PLUGIN_DIR=$s2e_plugin_dir" >> $config_target_mak
 fi
 
 if [ "$llvm" = "yes" ]; then
