/*
 *  dyngen defines for micro operation code
 *
 *  Copyright (c) 2003 Fabrice Bellard
 *
 * This library is free software; you can redistribute it and/or
 * modify it under the terms of the GNU Lesser General Public
 * License as published by the Free Software Foundation; either
 * version 2 of the License, or (at your option) any later version.
 *
 * This library is distributed in the hope that it will be useful,
 * but WITHOUT ANY WARRANTY; without even the implied warranty of
 * MERCHANTABILITY or FITNESS FOR A PARTICULAR PURPOSE.  See the GNU
 * Lesser General Public License for more details.
 *
 * You should have received a copy of the GNU Lesser General Public
 * License along with this library; if not, see <http://www.gnu.org/licenses/>.
 */
#if !defined(__DYNGEN_EXEC_H__)
#define __DYNGEN_EXEC_H__

/* prevent Solaris from trying to typedef FILE in gcc's
   include/floatingpoint.h which will conflict with the
   definition down below */
#ifdef __sun__
#define _FILEDEFED
#endif

/* NOTE: standard headers should be used with special care at this
   point because host CPU registers are used as global variables. Some
   host headers do not allow that. */
#include <stddef.h>
#include <stdint.h>

#ifdef __OpenBSD__
#include <sys/types.h>
#endif

/* XXX: This may be wrong for 64-bit ILP32 hosts.  */
typedef void * host_reg_t;

#ifdef CONFIG_BSD
typedef struct __sFILE FILE;
#else
typedef struct FILE FILE;
#endif
extern int fprintf(FILE *, const char *, ...);
extern int fputs(const char *, FILE *);
extern int printf(const char *, ...);

#if defined(__i386__)
#define AREG0 "ebp"
#define AREG1 "ebx"
#define AREG2 "esi"
#elif defined(__x86_64__)
#define AREG0 "r14"
#define AREG1 "r15"
#define AREG2 "r12"
#elif defined(_ARCH_PPC)
#define AREG0 "r27"
#define AREG1 "r24"
#define AREG2 "r25"
#elif defined(__arm__)
#define AREG0 "r7"
#define AREG1 "r4"
#define AREG2 "r5"
#elif defined(__hppa__)
#define AREG0 "r17"
#define AREG1 "r14"
#define AREG2 "r15"
#elif defined(__mips__)
#define AREG0 "fp"
#define AREG1 "s0"
#define AREG2 "s1"
#elif defined(__sparc__)
#ifdef CONFIG_SOLARIS
#define AREG0 "g2"
#define AREG1 "g3"
#define AREG2 "g4"
#else
#ifdef __sparc_v9__
#define AREG0 "g5"
#define AREG1 "g6"
#define AREG2 "g7"
#else
#define AREG0 "g6"
#define AREG1 "g1"
#define AREG2 "g2"
#endif
#endif
#elif defined(__s390__)
#define AREG0 "r10"
#define AREG1 "r7"
#define AREG2 "r8"
#elif defined(__alpha__)
/* Note $15 is the frame pointer, so anything in op-i386.c that would
   require a frame pointer, like alloca, would probably loose.  */
#define AREG0 "$15"
#define AREG1 "$9"
#define AREG2 "$10"
#elif defined(__mc68000)
#define AREG0 "%a5"
#define AREG1 "%a4"
#define AREG2 "%d7"
#elif defined(__ia64__)
#define AREG0 "r7"
#define AREG1 "r4"
#define AREG2 "r5"
#else
#error unsupported CPU
#endif

#define xglue(x, y) x ## y
#define glue(x, y) xglue(x, y)
#define stringify(s)	tostring(s)
#define tostring(s)	#s

/* The return address may point to the start of the next instruction.
   Subtracting one gets us the call instruction itself.  */
#if defined(__s390__) && !defined(__s390x__)
<<<<<<< HEAD
# define _GETPC() ((void*)(((unsigned long)__builtin_return_address(0) & 0x7fffffffUL) - 1))
#elif defined(__arm__)
/* Thumb return addresses have the low bit set, so we need to subtract two.
   This is still safe in ARM mode because instructions are 4 bytes.  */
# define _GETPC() ((void *)((unsigned long)__builtin_return_address(0) - 2))
#else
# define _GETPC() ((void *)((unsigned long)__builtin_return_address(0) - 1))
#endif

#ifdef CONFIG_LLVM
extern uint64_t tcg_llvm_helper_ret_addr;
#define GETPC() (execute_llvm ? (void*) tcg_llvm_helper_ret_addr : _GETPC())
#else
#define GETPC() _GETPC()
=======
# define GETPC() ((void*)(((uintptr_t)__builtin_return_address(0) & 0x7fffffffUL) - 1))
#elif defined(__arm__)
/* Thumb return addresses have the low bit set, so we need to subtract two.
   This is still safe in ARM mode because instructions are 4 bytes.  */
# define GETPC() ((void *)((uintptr_t)__builtin_return_address(0) - 2))
#else
# define GETPC() ((void *)((uintptr_t)__builtin_return_address(0) - 1))
>>>>>>> b9d1e303
#endif

#endif /* !defined(__DYNGEN_EXEC_H__) */<|MERGE_RESOLUTION|>--- conflicted
+++ resolved
@@ -118,14 +118,13 @@
 /* The return address may point to the start of the next instruction.
    Subtracting one gets us the call instruction itself.  */
 #if defined(__s390__) && !defined(__s390x__)
-<<<<<<< HEAD
-# define _GETPC() ((void*)(((unsigned long)__builtin_return_address(0) & 0x7fffffffUL) - 1))
+# define _GETPC() ((void*)(((uintptr_t)__builtin_return_address(0) & 0x7fffffffUL) - 1))
 #elif defined(__arm__)
 /* Thumb return addresses have the low bit set, so we need to subtract two.
    This is still safe in ARM mode because instructions are 4 bytes.  */
-# define _GETPC() ((void *)((unsigned long)__builtin_return_address(0) - 2))
+# define _GETPC() ((void *)((uintptr_t)__builtin_return_address(0) - 2))
 #else
-# define _GETPC() ((void *)((unsigned long)__builtin_return_address(0) - 1))
+# define _GETPC() ((void *)((uintptr_t)__builtin_return_address(0) - 1))
 #endif
 
 #ifdef CONFIG_LLVM
@@ -133,15 +132,6 @@
 #define GETPC() (execute_llvm ? (void*) tcg_llvm_helper_ret_addr : _GETPC())
 #else
 #define GETPC() _GETPC()
-=======
-# define GETPC() ((void*)(((uintptr_t)__builtin_return_address(0) & 0x7fffffffUL) - 1))
-#elif defined(__arm__)
-/* Thumb return addresses have the low bit set, so we need to subtract two.
-   This is still safe in ARM mode because instructions are 4 bytes.  */
-# define GETPC() ((void *)((uintptr_t)__builtin_return_address(0) - 2))
-#else
-# define GETPC() ((void *)((uintptr_t)__builtin_return_address(0) - 1))
->>>>>>> b9d1e303
 #endif
 
 #endif /* !defined(__DYNGEN_EXEC_H__) */