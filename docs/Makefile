RST_FILES := $(shell find . -name "*.rst")
HTML_FILES := $(RST_FILES:.rst=.html)

all: $(HTML_FILES)

clean:
	rm -f $(HTML_FILES)

%.html: %.rst
<<<<<<< HEAD
	./rst2html-pygments --stylesheet=s2e.css \
=======
	./rst2html-pygments \
	    --stylesheet=$$(echo $< | sed 's:[^/]\+/:../:g' | xargs dirname)/s2e.css \
>>>>>>> 8650a366
	    --link-stylesheet --source-link --no-toc-backlinks \
	    --input-encoding utf-8:strict $< $@<|MERGE_RESOLUTION|>--- conflicted
+++ resolved
@@ -7,11 +7,7 @@
 	rm -f $(HTML_FILES)
 
 %.html: %.rst
-<<<<<<< HEAD
-	./rst2html-pygments --stylesheet=s2e.css \
-=======
 	./rst2html-pygments \
 	    --stylesheet=$$(echo $< | sed 's:[^/]\+/:../:g' | xargs dirname)/s2e.css \
->>>>>>> 8650a366
 	    --link-stylesheet --source-link --no-toc-backlinks \
 	    --input-encoding utf-8:strict $< $@